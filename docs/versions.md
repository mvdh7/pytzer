--- conflicted
+++ resolved
@@ -7,11 +7,8 @@
 ## 0.5.1 (forthcoming)
 
 !!! new-version "Changes in v0.5.1"
-<<<<<<< HEAD
-    * Fixed `convert.solvent_to_solution` to take and return pK values instead of K values, and to replace any NaNs in the input with 0.
-=======
-    * Added `pytzer.equilibrate.stoichiometric.get_constants()` to calculate stoichiometric equilibrium constants for the carbonic acid equilibria when total dissolved inorganic carbon is zero.
->>>>>>> 5b5a6176
+    * Fixed `pz.convert.solvent_to_solution` to take and return p*K* values instead of *K* values, and to replace any NaNs in the input with 0.
+    * Added `pz.equilibrate.stoichiometric.get_constants()` to calculate stoichiometric equilibrium constants for the carbonic acid equilibria when total dissolved inorganic carbon is zero.
 
 ## 0.5.0 (9 Aug 2021)
 
