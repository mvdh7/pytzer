--- conflicted
+++ resolved
@@ -7,13 +7,7 @@
 [![License: GPL v3](https://img.shields.io/badge/License-GPLv3-blue.svg)](https://www.gnu.org/licenses/gpl-3.0)
 [![Code style: black](https://img.shields.io/badge/code%20style-black-000000.svg)](https://github.com/psf/black)
 
-<<<<<<< HEAD
 Pytzer is a Python implementation of the Pitzer model for chemical activities in aqueous solutions [[P91](refs/#p)] plus solvers to determine the equilibrium state of the system.
-=======
-***May 2021: a totally new version is in development!  If you want to use Pytzer, I advise you to wait for that.***
-
-**Pytzer** is a Python 3.6+ implementation of the Pitzer model for chemical activities in aqueous solutions [[P91](references/#P91)].
->>>>>>> 780fe9e8
 
 ## Installation
 
