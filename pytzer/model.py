--- conflicted
+++ resolved
@@ -265,14 +265,9 @@
 #---------------------------------------------------- Osmotic coefficient -----
 
 def osm(mols, ions, tempK, pres, cflib, Izero=False):
-<<<<<<< HEAD
 
     ww = full_like(tempK, 1.0)
 
-=======
-    """Calculate the osmotic coefficient of a solution."""
-    ww = full_like(tempK,1.0)
->>>>>>> f2fccf47
     return 1 - egrad(lambda ww: \
         ww * Gex_nRT(mols/ww, ions, tempK, pres, cflib, Izero))(ww) \
         / np_sum(mols, axis=0)
