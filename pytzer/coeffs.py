# pytzer: Pitzer model for chemical activities in aqueous solutions
# Copyright (C) 2019  Matthew Paul Humphreys  (GNU GPLv3)

<<<<<<< HEAD
from autograd.numpy import array, exp, float_, full_like, log, \
                           logical_and, sqrt
=======
"""Evaluate Pitzer model coefficients from temperature and pressure."""

from autograd.numpy import array, exp, float_, full, full_like, log, \
                           logical_and, matmul, size, sqrt, zeros_like
>>>>>>> f2fccf47
from autograd.numpy import abs as np_abs
from .constants import Tzero
from .tables import P91_Ch3_T12, P91_Ch3_T13_I, P91_Ch3_T13_II, \
                    PM73_TableI, PM73_TableVI, PM73_TableVIII, PM73_TableIX
from . import props

# Note that variable T in this module is equivalent to tempK elsewhere,
# and P is equivalent to pres, for convenience

#%%############################################################################
# === ZERO FUNCTIONS ==========================================================

def bC_none(T, P):
    b0 = 0
    b1 = 0
    b2 = 0
    C0 = 0
    C1 = 0
    alph1 = -9
    alph2 = -9
    omega = -9
    valid = T > 0
    return b0, b1, b2, C0, C1, alph1, alph2, omega, valid

def theta_none(T, P):
    theta = 0
    valid = T > 0
    return theta, valid

def psi_none(T, P):
    psi = 0
    valid = T > 0
    return psi, valid

def lambd_none(T, P):
    lambd = 0
    valid = T > 0
    return lambd, valid

def zeta_none(T, P):
    zeta = 0
    valid = T > 0
    return zeta, valid

def mu_none(T, P):
    mu = 0
    valid = T > 0
    return mu, valid

# === ZERO FUNCTIONS ==========================================================
###############################################################################

#%%############################################################################
# === ROY ET AL. 1980 =========================================================

# --- theta: hydrogen magnesium -----------------------------------------------

def theta_H_Mg_RGB80(T, P):

    # RGB80 do provide theta values at 5, 15, 25, 35 and 45 degC, but no
    #  equation to interpolate between them.
    # This function just returns the 25 degC value.

    theta = 0.0620
    valid = T == 298.15

    return theta, valid

# === ROY ET AL. 1980 =========================================================
###############################################################################

#%%############################################################################
# === RARD & MILLER 1981i =====================================================

# --- bC: magnesium sulfate ---------------------------------------------------

def bC_Mg_SO4_RM81i(T, P):

    b0 = 0.21499
    b1 = 3.3646
    b2 = -32.743

    Cphi = 0.02797

    zMg  = +2
    zSO4 = -2
    C0 = Cphi / (2 * sqrt(np_abs(zMg * zSO4)))

    C1 = 0

    alph1 = 1.4
    alph2 = 12
    omega = -9

    valid = T == 298.15

    return b0, b1, b2, C0, C1, alph1, alph2, omega, valid

# === RARD & MILLER 1981i =====================================================
###############################################################################

#%%############################################################################
# === ROY ET AL. 1982 =========================================================

# --- theta: calcium hydrogen -------------------------------------------------

def theta_Ca_H_RGO82(T, P):

    theta = 0.0612
    valid = T == 298.15

    return theta, valid

# === ROY ET AL. 1982 =========================================================
###############################################################################

#%%############################################################################
# === PHUTELA & PITZER 1986 ===================================================

PP86ii_Tr = 298.15

def PP86ii_eq28(T,q):

    Tr = PP86ii_Tr

    return ((T**2 - Tr**2) * q[0] / 2 \
          + (T**3 - Tr**3) * q[1] / 3 \
          + (T**4 - Tr**4) * q[2] / 4 \
          + (T**5 - Tr**5) * q[3] / 5 \
          +         Tr**2  * q[4]) / T**2

def PP86ii_eq29(T,q):

    # q[x]     b0         b1         b2         C0
    #   0      q6         q10        q12        q15
    #   1      q7         q11        q13        q16
    #   2      q8          0         q14        q17
    #   3      q9          0          0         q18
    #   4    b0L(Tr)    b1L(Tr)    b2L(Tr)    C0L(Tr)
    #   5     b0(Tr)     b1(Tr)     b2(Tr)     C0(Tr)    from RM81

    Tr = PP86ii_Tr

    # Substitute to avoid 'difference of two large numbers' error
    t = T / Tr
    # Original fourth line was:
    #  + q[3] * (T**4/20 + Tr**5/(5*T) - Tr**4/4)

    return q[0] * (T   / 2 + Tr**2/(2*T) - Tr     )   \
         + q[1] * (T**2/ 6 + Tr**3/(3*T) - Tr**2/2)   \
         + q[2] * (T**3/12 + Tr**4/(4*T) - Tr**3/3)   \
         + q[3] * (t**5 + 4 - 5*t) * Tr**5 / (20 * T) \
         + q[4] * (Tr - Tr**2/T)                      \
         + q[5]

# --- bC: magnesium sulfate ---------------------------------------------------

def bC_Mg_SO4_PP86ii(T, P):

    b0r, b1r, b2r, C0r, C1, alph1, alph2, omega, _ = bC_Mg_SO4_RM81i(T, P)

    b0 = PP86ii_eq29(T,float_([-1.0282   ,
                                8.4790e-3,
                               -2.3366e-5,
                                2.1575e-8,
                                6.8402e-4,
                                b0r      ]))

    b1 = PP86ii_eq29(T,float_([-2.9596e-1,
                                9.4564e-4,
                                0        ,
                                0        ,
                                1.1028e-2,
                                b1r      ]))

    b2 = PP86ii_eq29(T,float_([-1.3764e+1,
                                1.2121e-1,
                               -2.7642e-4,
                                0        ,
                               -2.1515e-1,
                                b2r      ]))

    C0 = PP86ii_eq29(T,float_([ 1.0541e-1,
                               -8.9316e-4,
                                2.5100e-6,
                               -2.3436e-9,
                               -8.7899e-5,
                                C0r      ]))

    valid = T <= 473.

    return b0, b1, b2, C0, C1, alph1, alph2, omega, valid

# === PHUTELA & PITZER 1986 ===================================================
###############################################################################

#%%############################################################################
# === DE LIMA & PITZER 1983 ===================================================

# --- bC: magnesium chloride --------------------------------------------------

def bC_Mg_Cl_dLP83(T, P):

    # dLP83 Eq. (11)

    b0 = 5.93915e-7 * T**2 \
       - 9.31654e-4 * T \
       + 0.576066

    b1 = 2.60169e-5 * T**2 \
       - 1.09438e-2 * T \
       + 2.60135

    b2 = 0

    Cphi = 3.01823e-7 * T**2 \
         - 2.89125e-4 * T \
         + 6.57867e-2

    zMg = +2
    zCl = -1
    C0 = Cphi / (2 * sqrt(np_abs(zMg * zCl)))

    C1 = 0

    alph1 = 2
    alph2 = -9
    omega = -9

    valid = logical_and(T >= 298.15, T <= 523.15)

    return b0, b1, b2, C0, C1, alph1, alph2, omega, valid

# === DE LIMA & PITZER 1983 ===================================================
###############################################################################

#%%############################################################################
# === HOLMES & MESMER 1983 ====================================================

def HM83_eq25(T, a):

    TR = 298.15

    return a[0] \
         + a[1] * (1/T - 1/TR) \
         + a[2] * log(T/TR) \
         + a[3] * (T - TR) \
         + a[4] * (T**2 - TR**2) \
         + a[5] * log(T - 260)

# --- bC: caesium chloride ----------------------------------------------------

def bC_Cs_Cl_HM83(T, P):

    b0    = HM83_eq25(T,float_([    0.03352  ,
                                -1290.0      ,
                                -   8.4279   ,
                                    0.018502 ,
                                -   6.7942e-6,
                                    0        ]))

    b1    = HM83_eq25(T,float_([    0.0429   ,
                                -  38.0      ,
                                    0        ,
                                    0.001306 ,
                                    0        ,
                                    0        ]))

    b2 = 0

    Cphi  = HM83_eq25(T,float_([-   2.62e-4  ,
                                  157.13     ,
                                    1.0860   ,
                                -   0.0025242,
                                    9.840e-7 ,
                                    0        ]))

    zCs   = +1
    zCl   = -1
    C0    = Cphi / (2 * sqrt(np_abs(zCs * zCl)))

    C1 = 0

    alph1 = 2
    alph2 = -9
    omega = -9

    valid = logical_and(T >= 273.15, T <= 523.15)

    return b0, b1, b2, C0, C1, alph1, alph2, omega, valid

# --- bC: potassium chloride --------------------------------------------------

def bC_K_Cl_HM83(T, P):

    b0    = HM83_eq25(T,float_([   0.04808  ,
                                -758.48     ,
                                -  4.7062   ,
                                   0.010072 ,
                                -  3.7599e-6,
                                   0        ]))

    b1    = HM83_eq25(T,float_([   0.0476   ,
                                 303.09     ,
                                   1.066    ,
                                   0        ,
                                   0        ,
                                   0.0470   ]))

    b2 = 0

    Cphi  = HM83_eq25(T,float_([-  7.88e-4  ,
                                  91.270    ,
                                   0.58643  ,
                                -  0.0012980,
                                   4.9567e-7,
                                   0        ]))

    zK    = +1
    zCl   = -1
    C0    = Cphi / (2 * sqrt(np_abs(zK * zCl)))

    C1 = 0

    alph1 = 2
    alph2 = -9
    omega = -9

    valid = logical_and(T >= 273.15, T <= 523.15)

    return b0, b1, b2, C0, C1, alph1, alph2, omega, valid

# --- bC: lithium chloride ----------------------------------------------------

def bC_Li_Cl_HM83(T, P):

    b0    = HM83_eq25(T,float_([ 0.14847 ,
                                 0       ,
                                 0       ,
                                -1.546e-4,
                                 0       ,
                                 0       ]))

    b1    = HM83_eq25(T,float_([ 0.307   ,
                                 0       ,
                                 0       ,
                                 6.36e-4 ,
                                 0       ,
                                 0       ]))

    b2 = 0

    Cphi  = HM83_eq25(T,float_([ 0.003710,
                                 4.115   ,
                                 0       ,
                                 0       ,
                                -3.71e-9 ,
                                 0       ]))

    zLi   = +1
    zCl   = -1
    C0    = Cphi / (2 * sqrt(np_abs(zLi * zCl)))

    C1 = 0

    alph1 = 2
    alph2 = -9
    omega = -9

    valid = logical_and(T >= 273.15, T <= 523.15)

    return b0, b1, b2, C0, C1, alph1, alph2, omega, valid

# === HOLMES & MESMER 1983 ====================================================
###############################################################################

#%%############################################################################
# === HOLMES & MESMER 1986 ====================================================

# Note that HM86 use alph1 of 1.4 even where there is no beta2 term (p. 502)

def HM86_eq8(T, a):

    TR = 298.15

    # Typo in a[5] term in HM86 has been corrected here

    return a[0]                                                         \
         + a[1] * (TR - TR**2/T)                                        \
         + a[2] * (T**2 + 2*TR**3/T - 3*TR**2)                          \
         + a[3] * (T + TR**2/T - 2*TR)                                  \
         + a[4] * (log(T/TR) + TR/T - 1)                             \
         + a[5] * (1/(T - 263) + (263*T - TR**2) / (T * (TR - 263)**2)) \
         + a[6] * (1/(680 - T) + (TR**2 - 680*T) / (T * (680 - TR)**2))

# --- bC: caesium sulfate -----------------------------------------------------

# --- bC: potassium sulfate ---------------------------------------------------

def bC_K_SO4_HM86(T, P):

    b0    = HM86_eq8(T,float_([ 0         ,
                                7.476e-4  ,
                                0         ,
                                4.265e-3  ,
                               -3.088     ,
                                0         ,
                                0         ]))

    b1    = HM86_eq8(T,float_([ 0.6179    ,
                                6.85e-3   ,
                                5.576e-5  ,
                               -5.841e-2  ,
                                0         ,
                               -0.90      ,
                                0         ]))

    b2 = 0

    Cphi  = HM86_eq8(T,float_([ 9.15467e-3,
                                0         ,
                                0         ,
                               -1.81e-4   ,
                                0         ,
                                0         ,
                                0         ]))

    zK    = +1
    zSO4  = -2
    C0    = Cphi / (2 * sqrt(np_abs(zK * zSO4)))

    C1 = 0

    alph1 = 1.4
    alph2 = -9
    omega = -9

    valid = logical_and(T >= 298.15, T <= 523.15)

    return b0, b1, b2, C0, C1, alph1, alph2, omega, valid

# --- bC: lithium sulfate -----------------------------------------------------

# --- bC: sodium sulfate ------------------------------------------------------

def bC_Na_SO4_HM86(T, P):

    b0    = HM86_eq8(T,float_([-   1.727e-2  ,
                                   1.7828e-3 ,
                                   9.133e-6  ,
                                   0         ,
                               -   6.552     ,
                                   0         ,
                               -  96.90      ]))

    b1    = HM86_eq8(T,float_([    0.7534    ,
                                   5.61e-3   ,
                               -   5.7513e-4 ,
                                   1.11068   ,
                               - 378.82      ,
                                   0         ,
                                1861.3       ]))

    b2 = 0

    Cphi  = HM86_eq8(T,float_([    1.1745e-2 ,
                               -   3.3038e-4 ,
                                   1.85794e-5,
                               -   3.9200e-2 ,
                                  14.2130    ,
                                   0         ,
                               -  24.950     ]))

    zNa   = +1
    zSO4  = -2
    C0    = Cphi / (2 * sqrt(np_abs(zNa * zSO4)))

    C1 = 0

    alph1 = 1.4
    alph2 = -9
    omega = -9

    valid = logical_and(T >= 298.15, T <= 523.15)

    return b0, b1, b2, C0, C1, alph1, alph2, omega, valid

# === HOLMES & MESMER 1986 ====================================================
###############################################################################

#%%############################################################################
# === PABALAN & PITZER 1987 ===================================================

# Note that there are two Pabalan & Pitzer (1987)'s: one compiling a suite of
#  electrolytes (PP87ii), and one just for NaOH (PP87i).
# There are also a bunch of Phutela & Pitzer papers in similar years, so will
#  need to take care with naming conventions!

# --- bC: sodium hydroxide ----------------------------------------------------

def PP87i_eqNaOH(T, P, a):

    # Pressure in bar

    return a[ 0] \
         + a[ 1] * P \
         + a[ 2] / T \
         + a[ 3] * P / T \
         + a[ 4] * log(T) \
         + a[ 5] * T \
         + a[ 6] * T * P \
         + a[ 7] * T**2 \
         + a[ 8] * T**2 * P \
         + a[ 9] / (T - 227) \
         + a[10] / (647 - T) \
         + a[11] * P / (647 - T)

def bC_Na_OH_PP87i(T, P):

    # Convert dbar to bar
    P_bar = P / 10

    b0 = PP87i_eqNaOH(T, P_bar, [ \
         2.7682478e+2,
        -2.8131778e-3,
        -7.3755443e+3,
         3.7012540e-1,
        -4.9359970e+1,
         1.0945106e-1,
         7.1788733e-6,
        -4.0218506e-5,
        -5.8847404e-9,
         1.1931122e+1,
         2.4824963e00,
        -4.8217410e-3,
    ])

    b1 = PP87i_eqNaOH(T, P_bar, [ \
         4.6286977e+2,
         0           ,
        -1.0294181e+4,
         0           ,
        -8.5960581e+1,
         2.3905969e-1,
         0           ,
        -1.0795894e-4,
         0           ,
         0           ,
         0           ,
         0           ,
    ])

    b2 = 0

    Cphi = PP87i_eqNaOH(T, P_bar, [ \
        -1.6686897e+01,
         4.0534778e-04,
         4.5364961e+02,
        -5.1714017e-02,
         2.9680772e000,
        -6.5161667e-03,
        -1.0553037e-06,
         2.3765786e-06,
         8.9893405e-10,
        -6.8923899e-01,
        -8.1156286e-02,
         0            ,
    ])

    zNa = +1
    zOH = -1
    C0 = Cphi / (2 * sqrt(np_abs(zNa * zOH)))

    C1 = 0

    alph1 = 2
    alph2 = -9
    omega = -9

    valid = logical_and(T >= 298.15, T <= 523.15)

    return b0, b1, b2, C0, C1, alph1, alph2, omega, valid


# --- bC: magnesium chloride --------------------------------------------------

def bC_Mg_Cl_PP87i(T, P):

    b0, b1, b2, _, C1, alph1, alph2, omega, _ = bC_Mg_Cl_dLP83(T, P)

    Cphi = 2.41831e-7 * T**2 \
         - 2.49949e-4 * T \
         + 5.95320e-2

    zMg = +2
    zCl = -1
    C0 = Cphi / (2 * sqrt(np_abs(zMg * zCl)))

    valid = logical_and(T >= 298.15, T <= 473.15)

    return b0, b1, b2, C0, C1, alph1, alph2, omega, valid

# === PALABAN & PITZER 1987 ===================================================
###############################################################################

#%%############################################################################
# === SIMONSON ET AL 1987 =====================================================

def SRRJ87_eq7(T, a):

    Tr = 298.15
    return a[0]                      \
         + a[1] * 1e-3 * (T - Tr)    \
         + a[2] * 1e-5 * (T - Tr)**2

# --- bC: potassium chloride --------------------------------------------------

def bC_K_Cl_SRRJ87(T, P):

    # Coefficients from SRRJ87 Table III

    b0   = SRRJ87_eq7(T,float_([ 0.0481,
                                 0.592 ,
                                -0.562 ]))

    b1   = SRRJ87_eq7(T,float_([ 0.2188,
                                 1.500 ,
                                -1.085 ]))

    b2 = 0

    Cphi = SRRJ87_eq7(T,float_([-0.790 ,
                                -0.639 ,
                                 0.613 ]))

    zK    = +1
    zCl   = -1
    C0    = Cphi / (2 * sqrt(np_abs(zK * zCl)))

    C1 = 0

    alph1 = 2
    alph2 = -9
    omega = -9

    valid = logical_and(T >= 278.15, T <= 328.15)

    return b0, b1, b2, C0, C1, alph1, alph2, omega, valid

# --- bC: sodium chloride -----------------------------------------------------

def bC_Na_Cl_SRRJ87(T, P):

    # Coefficients from SRRJ87 Table III

    b0   = SRRJ87_eq7(T,float_([ 0.0754,
                                 0.792 ,
                                -0.935 ]))

    b1   = SRRJ87_eq7(T,float_([ 0.2770,
                                 1.006 ,
                                -0.756 ]))

    b2 = 0

    Cphi = SRRJ87_eq7(T,float_([ 1.40  ,
                                -1.20  ,
                                 1.15  ]))

    zNa   = +1
    zCl   = -1
    C0    = Cphi / (2 * sqrt(np_abs(zNa * zCl)))

    C1 = 0

    alph1 = 2
    alph2 = -9
    omega = -9

    valid = logical_and(T >= 278.15, T <= 328.15)

    return b0, b1, b2, C0, C1, alph1, alph2, omega, valid

# --- bC: potassium borate ----------------------------------------------------

def bC_K_BOH4_SRRJ87(T, P):

    # Coefficients from SRRJ87 Table III

    b0   = SRRJ87_eq7(T,float_([  0.1469,
                                  2.881 ,
                                  0     ]))

    b1   = SRRJ87_eq7(T,float_([- 0.0989,
                                - 6.876 ,
                                  0     ]))

    b2 = 0

    Cphi = SRRJ87_eq7(T,float_([-56.43  ,
                                - 9.56  ,
                                  0     ]))

    zK    = +1
    zCl   = -1
    C0    = Cphi / (2 * sqrt(np_abs(zK * zCl)))

    C1 = 0

    alph1 = 2
    alph2 = -9
    omega = -9

    valid = logical_and(T >= 278.15, T <= 328.15)

    return b0, b1, b2, C0, C1, alph1, alph2, omega, valid

# --- bC: sodium borate -------------------------------------------------------

def bC_Na_BOH4_SRRJ87(T, P):

    # Coefficients from SRRJ87 Table III

    b0   = SRRJ87_eq7(T,float_([- 0.0510,
                                  5.264 ,
                                  0     ]))

    b1   = SRRJ87_eq7(T,float_([  0.0961,
                                -10.68  ,
                                  0     ]))

    b2 = 0

    Cphi = SRRJ87_eq7(T,float_([ 14.98  ,
                                -15.7   ,
                                  0     ]))

    zNa   = +1
    zCl   = -1
    C0    = Cphi / (2 * sqrt(np_abs(zNa * zCl)))

    C1 = 0

    alph1 = 2
    alph2 = -9
    omega = -9

    valid = logical_and(T >= 278.15, T <= 328.15)

    return b0, b1, b2, C0, C1, alph1, alph2, omega, valid

# --- theta: borate chloride --------------------------------------------------

def theta_BOH4_Cl_SRRJ87(T, P):

    # Coefficient from SRRJ87 Table III

    theta = -0.056

    valid = logical_and(T >= 278.15, T <= 328.15)

    return theta, valid

# --- psi: potassium borate chloride ------------------------------------------

def psi_K_BOH4_Cl_SRRJ87(T, P):

    psi = 0

    valid = logical_and(T >= 278.15, T <= 328.15)

    return psi, valid

# --- psi: sodium borate chloride ---------------------------------------------

def psi_Na_BOH4_Cl_SRRJ87(T, P):

    # Coefficient from SRRJ87 Table III

    psi = -0.019

    valid = logical_and(T >= 278.15, T <= 328.15)

    return psi, valid

# === SIMONSON ET AL 1987i ====================================================
###############################################################################

#%%############################################################################
# === SIMONSON ET AL 1987ii ===================================================

def SRM87_eqTableIII(T,abc):

    return abc[0] \
         + abc[1] * 1e-3 * (T - 298.15) \
         + abc[2] * 1e-3 * (T - 303.15)**2

# --- bc: magnesium borate ----------------------------------------------------

def bC_Mg_BOH4_SRM87(T, P):

    b0 = SRM87_eqTableIII(T,float_([
        - 0.6230,
          6.496 ,
          0     ]))

    b1 = SRM87_eqTableIII(T,float_([
          0.2515,
        -17.13  ,
          0     ]))

    b2 = SRM87_eqTableIII(T,float_([
        -11.47  ,
          0     ,
        - 3.240 ]))

    C0 = 0
    C1 = 0

    alph1 = 2
    alph2 = -9
    omega = -9

    valid = logical_and(T >= 278.15, T <= 528.15)

    return b0, b1, b2, C0, C1, alph1, alph2, omega, valid

# --- bc: magnesium borate ----------------------------------------------------

def bC_Ca_BOH4_SRM87(T, P):

    b0 = SRM87_eqTableIII(T,float_([
        - 0.4462,
          5.393 ,
          0     ]))

    b1 = SRM87_eqTableIII(T,float_([
        - 0.8680,
        -18.20  ,
          0     ]))

    b2 = SRM87_eqTableIII(T,float_([
        -15.88  ,
          0     ,
        - 2.858 ]))

    C0 = 0
    C1 = 0

    alph1 = 2
    alph2 = -9
    omega = -9

    valid = logical_and(T >= 278.15, T <= 528.15)

    return b0, b1, b2, C0, C1, alph1, alph2, omega, valid

# === SIMONSON ET AL 1987ii ===================================================
###############################################################################

#%%############################################################################
# === MOLLER 1988 =============================================================

def M88_eq13(T, a):

    return a[0]             \
         + a[1] * T         \
         + a[2] / T         \
         + a[3] * log(T) \
         + a[4] / (T-263.)  \
         + a[5] * T**2      \
         + a[6] / (680.-T)  \
         + a[7] / (T-227.)

# --- Debye-Hueckel slope -----------------------------------------------------

def Aosm_M88(T):

    Aosm  = M88_eq13(T,float_([ 3.36901532e-1,
                               -6.32100430e-4,
                                9.14252359e00,
                               -1.35143986e-2,
                                2.26089488e-3,
                                1.92118597e-6,
                                4.52586464e+1,
                                0            ]))

    valid = logical_and(T >= 273.15, T <= 573.15)

    return Aosm, valid

# --- bC: calcium chloride ----------------------------------------------------

def b0_Ca_Cl_M88(T, P):
    return M88_eq13(T,float_([-9.41895832e+1,
                              -4.04750026e-2,
                               2.34550368e+3,
                               1.70912300e+1,
                              -9.22885841e-1,
                               1.51488122e-5,
                              -1.39082000e00,
                               0            ]))

def b1_Ca_Cl_M88(T, P):
    return M88_eq13(T,float_([ 3.47870000e00,
                              -1.54170000e-2,
                               0            ,
                               0            ,
                               0            ,
                               3.17910000e-5,
                               0            ,
                               0            ]))

def Cphi_Ca_Cl_M88(T, P):
    return M88_eq13(T,float_([-3.03578731e+1,
                              -1.36264728e-2,
                               7.64582238e+2,
                               5.50458061e00,
                              -3.27377782e-1,
                               5.69405869e-6,
                              -5.36231106e-1,
                               0            ]))

def bC_Ca_Cl_M88(T, P):

    b0    = b0_Ca_Cl_M88(T, P)
    b1    = b1_Ca_Cl_M88(T, P)
    b2 = 0

    Cphi  = Cphi_Ca_Cl_M88(T, P)
    zCa   = +2
    zCl   = -1
    C0    = Cphi / (2 * sqrt(np_abs(zCa * zCl)))

    C1 = 0

    alph1 = 2
    alph2 = -9
    omega = -9

    valid = logical_and(T >= 298.15, T <= 523.15)

    return b0, b1, b2, C0, C1, alph1, alph2, omega, valid

# --- bC: calcium sulfate -----------------------------------------------------

def bC_Ca_SO4_M88(T, P):

    b0 = 0.15

    b1    = 3.00

    b2    = M88_eq13(T,float_([-1.29399287e+2,
                                4.00431027e-1,
                                0            ,
                                0            ,
                                0            ,
                                0            ,
                                0            ,
                                0            ]))

    C0 = 0

    C1 = 0

    alph1 = 1.4
    alph2 = 12
    omega = -9

    valid = logical_and(T >= 298.15, T <= 523.15)

    return b0, b1, b2, C0, C1, alph1, alph2, omega, valid

# --- bC: sodium chloride -----------------------------------------------------

def bC_Na_Cl_M88(T, P):

    b0    = M88_eq13(T,float_([ 1.43783204e+1,
                                5.60767406e-3,
                               -4.22185236e+2,
                               -2.51226677e00,
                                0            ,
                               -2.61718135e-6,
                                4.43854508e00,
                               -1.70502337e00]))

    b1    = M88_eq13(T,float_([-4.83060685e-1,
                                1.40677479e-3,
                                1.19311989e+2,
                                0            ,
                                0            ,
                                0            ,
                                0            ,
                               -4.23433299e00]))

    b2 = 0

    Cphi  = M88_eq13(T,float_([-1.00588714e-1,
                               -1.80529413e-5,
                                8.61185543e00,
                                1.24880954e-2,
                                0            ,
                                3.41172108e-8,
                                6.83040995e-2,
                                2.93922611e-1]))

    zNa   = +1
    zCl   = -1
    C0    = Cphi / (2 * sqrt(np_abs(zNa * zCl)))

    C1 = 0

    alph1 = 2
    alph2 = -9
    omega = -9

    valid = logical_and(T >= 273.15, T <= 573.15)

    return b0, b1, b2, C0, C1, alph1, alph2, omega, valid

# --- bC: sodium sulfate ------------------------------------------------------

def bC_Na_SO4_M88(T, P):

    b0    = M88_eq13(T,float_([ 8.16920027e+1,
                                3.01104957e-2,
                               -2.32193726e+3,
                               -1.43780207e+1,
                               -6.66496111e-1,
                               -1.03923656e-5,
                                0            ,
                                0            ]))

    b1    = M88_eq13(T,float_([ 1.00463018e+3,
                                5.77453682e-1,
                               -2.18434467e+4,
                               -1.89110656e+2,
                               -2.03550548e-1,
                               -3.23949532e-4,
                                1.46772243e+3,
                                0            ]))

    b2 = 0

    Cphi  = M88_eq13(T,float_([-8.07816886e+1,
                               -3.54521126e-2,
                                2.02438830e+3,
                                1.46197730e+1,
                               -9.16974740e-2,
                                1.43946005e-5,
                               -2.42272049e00,
                                0            ]))

    zNa   = +1
    zSO4  = -2
    C0    = Cphi / (2 * sqrt(np_abs(zNa * zSO4)))

    C1 = 0

    alph1 = 2
    alph2 = -9
    omega = -9

    valid = logical_and(T >= 273.15, T <= 573.15)

    return b0, b1, b2, C0, C1, alph1, alph2, omega, valid

# --- theta: calcium sodium ---------------------------------------------------

def theta_Ca_Na_M88(T, P):

    theta = 0.05

    valid = logical_and(T >= 298.15, T <= 523.15)

    return theta, valid

# --- theta: chloride sulfate -------------------------------------------------

def theta_Cl_SO4_M88(T, P):

    theta = 0.07

    valid = logical_and(T >= 298.15, T <= 423.15)

    return theta, valid

# --- psi: calcium sodium chloride --------------------------------------------

def psi_Ca_Na_Cl_M88(T, P):

    psi = -0.003

    valid = logical_and(T >= 298.15, T <= 523.15)

    return psi, valid

# --- psi: calcium sodium sulfate ---------------------------------------------

def psi_Ca_Na_SO4_M88(T, P):

    psi = -0.012

    valid = logical_and(T >= 298.15, T <= 523.15)

    return psi, valid

# --- psi: calcium chloride sulfate -------------------------------------------

def psi_Ca_Cl_SO4_M88(T, P):

    psi = -0.018

    valid = logical_and(T >= 298.15, T <= 523.15)

    return psi, valid

# --- psi: sodium chloride sulfate --------------------------------------------

def psi_Na_Cl_SO4_M88(T, P):

    psi = -0.009

    valid = logical_and(T >= 298.15, T <= 423.15)

    return psi, valid

# --- dissociation: water -----------------------------------------------------

def dissoc_H2O_M88(T, P):

    lnKw  = M88_eq13(T,float_([ 1.04031130e+3,
                                4.86092851e-1,
                               -3.26224352e+4,
                               -1.90877133e+2,
                               -5.35204850e-1,
                               -2.32009393e-4,
                                5.20549183e+1,
                                0            ]))

    valid = logical_and(T >= 298.15, T <= 523.15)

    return exp(lnKw), valid

# === MOLLER 1988 =============================================================
###############################################################################

#%%############################################################################
# === GREENBERG & MOLLER 1989 =================================================

# --- inherit from M88 --------------------------------------------------------

GM89_eq3 = M88_eq13

# --- bC: calcium chloride ----------------------------------------------------

def Cphi_Ca_Cl_GM89(T, P):
    return GM89_eq3(T,float_([ 1.93056024e+1,
                               9.77090932e-3,
                              -4.28383748e+2,
                              -3.57996343e00,
                               8.82068538e-2,
                              -4.62270238e-6,
                               9.91113465e00,
                               0            ]))

def bC_Ca_Cl_GM89(T, P):

    b0,b1,b2,_,C1,alph1,alph2,omega,valid = bC_Ca_Cl_M88(T, P)

    Cphi  = Cphi_Ca_Cl_GM89(T, P)

    zCa   = +2
    zCl   = -1
    C0    = Cphi / (2 * sqrt(np_abs(zCa * zCl)))

    return b0, b1, b2, C0, C1, alph1, alph2, omega, valid

# --- bC: potassium chloride --------------------------------------------------

def bC_K_Cl_GM89(T, P):

    b0    = GM89_eq3(T,float_([ 2.67375563e+1,
                                1.00721050e-2,
                               -7.58485453e+2,
                               -4.70624175e00,
                                0            ,
                               -3.75994338e-6,
                                0            ,
                                0            ]))

    b1    = GM89_eq3(T,float_([-7.41559626e00,
                                0            ,
                                3.22892989e+2,
                                1.16438557e00,
                                0            ,
                                0            ,
                                0            ,
                               -5.94578140e00]))

    b2 = 0

    Cphi  = GM89_eq3(T,float_([-3.30531334e00,
                               -1.29807848e-3,
                                9.12712100e+1,
                                5.86450181e-1,
                                0            ,
                                4.95713573e-7,
                                0            ,
                                0            ]))

    zK    = +1
    zCl   = -1
    C0    = Cphi / (2 * sqrt(np_abs(zK * zCl)))

    C1 = 0

    alph1 = 2
    alph2 = -9
    omega = -9

    valid = logical_and(T >= 273.15, T <= 523.15)

    return b0, b1, b2, C0, C1, alph1, alph2, omega, valid

# --- bC: potassium sulfate ---------------------------------------------------

def bC_K_SO4_GM89(T, P):

    b0    = GM89_eq3(T,float_([ 4.07908797e+1,
                                8.26906675e-3,
                               -1.41842998e+3,
                               -6.74728848e00,
                                0            ,
                                0            ,
                                0            ,
                                0            ]))

    b1    = GM89_eq3(T,float_([-1.31669651e+1,
                                2.35793239e-2,
                                2.06712594e+3,
                                0            ,
                                0            ,
                                0            ,
                                0            ,
                                0            ]))

    b2 = 0

    Cphi  = -0.0188

    zK    = +1
    zSO4  = -2
    C0    = Cphi / (2 * sqrt(np_abs(zK * zSO4)))

    C1 = 0

    alph1 = 2
    alph2 = -9
    omega = -9

    valid = logical_and(T >= 273.15, T <= 523.15)

    return b0, b1, b2, C0, C1, alph1, alph2, omega, valid

# --- theta: calcium potassium ------------------------------------------------

def theta_Ca_K_GM89(T, P):

    theta = 0.1156

    valid = logical_and(T >= 273.15, T <= 523.15)

    return theta, valid

# --- theta: potassium sodium -------------------------------------------------

def theta_K_Na_GM89(T, P):

    theta = GM89_eq3(T,float_([-5.02312111e-2,
                                0            ,
                                1.40213141e+1,
                                0            ,
                                0            ,
                                0            ,
                                0            ,
                                0            ]))

    valid = logical_and(T >= 273.15, T <= 523.15)

    return theta, valid

# --- psi: calcium potassium chloride -----------------------------------------

def psi_Ca_K_Cl_GM89(T, P):

    psi = GM89_eq3(T,float_([ 4.76278977e-2,
                                0            ,
                               -2.70770507e+1,
                                0            ,
                                0            ,
                                0            ,
                                0            ,
                                0            ]))

    valid = logical_and(T >= 273.15, T <= 523.15)

    return psi, valid

# --- psi: calcium potassium sulfate ------------------------------------------

def psi_Ca_K_SO4_GM89(T, P):

    theta = 0

    valid = logical_and(T >= 273.15, T <= 523.15)

    return theta, valid

# --- psi: potassium sodium chloride ------------------------------------------

def psi_K_Na_Cl_GM89(T, P):

    psi = GM89_eq3(T,float_([ 1.34211308e-2,
                                0            ,
                               -5.10212917e00,
                                0            ,
                                0            ,
                                0            ,
                                0            ,
                                0            ]))

    valid = logical_and(T >= 273.15, T <= 523.15)

    return psi, valid

# --- psi: potassium sodium sulfate -------------------------------------------

def psi_K_Na_SO4_GM89(T, P):

    psi = GM89_eq3(T,float_([ 3.48115174e-2,
                                0            ,
                               -8.21656777e00,
                                0            ,
                                0            ,
                                0            ,
                                0            ,
                                0            ]))

    valid = logical_and(T >= 273.15, T <= 423.15)

    return psi, valid

# --- psi: potassium chloride sulfate -----------------------------------------

def psi_K_Cl_SO4_GM89(T, P):

    psi = GM89_eq3(T,float_([-2.12481475e-1,
                                2.84698333e-4,
                                3.75619614e+1,
                                0            ,
                                0            ,
                                0            ,
                                0            ,
                                0            ]))

    valid = logical_and(T >= 273.15, T <= 523.15)

    return psi, valid

# === GREENBERG & MOLLER 1989 =================================================
###############################################################################

#%%############################################################################
# === ARCHER 1992 =============================================================

# Set up T/P function
def A92ii_eq36(T, P, a):

    # Pressure in MPa
    # a[5] and a[6] multipliers are corrected for typos in A92ii

    return  a[ 0]                               \
          + a[ 1] * 10**-3 * T                  \
          + a[ 2] * 4e-6 * T**2                 \
          + a[ 3] * 1 / (T - 200)               \
          + a[ 4] * 1 / T                       \
          + a[ 5] * 100 / (T - 200)**2          \
          + a[ 6] * 200 / T**2                  \
          + a[ 7] * 8e-9 * T**3                 \
          + a[ 8] * 1 / (650 - T)**0.5          \
          + a[ 9] * 10**-5 * P                  \
          + a[10] * 2e-4 * P / (T - 225)        \
          + a[11] * 100 * P / (650 - T)**3      \
          + a[12] * 2e-8 * P * T                \
          + a[13] * 2e-4 * P / (650 - T)        \
          + a[14] * 10**-7 * P**2               \
          + a[15] * 2e-6 * P**2 / (T - 225)     \
          + a[16] * P**2 / (650 - T)**3         \
          + a[17] * 2e-10 * P**2 * T            \
          + a[18] * 4e-13 * P**2 * T**2         \
          + a[19] * 0.04 * P / (T - 225)**2     \
          + a[20] * 4e-11 * P * T**2            \
          + a[21] * 2e-8 * P**3 / (T - 225)     \
          + a[22] * 0.01 * P**3 / (650 - T)**3  \
          + a[23] * 200 / (650 - T)**3

# --- bC: sodium chloride -----------------------------------------------------

def bC_Na_Cl_A92ii(T, P):

    # Convert dbar to MPa
    P_MPa = P / 100

    # Coefficients from A92ii Table 2, with noted corrections

    b0 = A92ii_eq36(T, P_MPa, [ \
          0.242408292826506,
          0,
        - 0.162683350691532,
          1.38092472558595,
          0,
          0,
        -67.2829389568145,
          0,
          0.625057580755179,
        -21.2229227815693,
         81.8424235648693,
        - 1.59406444547912,
          0,
          0,
         28.6950512789644,
        -44.3370250373270,
          1.92540008303069,
        -32.7614200872551,
          0,
          0,
         30.9810098813807,
          2.46955572958185,
        - 0.725462987197141,
         10.1525038212526,
    ])

    b1 = A92ii_eq36(T, P_MPa, [ \
        - 1.90196616618343,
          5.45706235080812,
          0,
        -40.5376417191367,
          0,
          0,
          4.85065273169753  * 1e2,
        - 0.661657744698137,
          0,
          0,
          2.42206192927009  * 1e2,
          0,
        -99.0388993875343,
          0,
          0,
        -59.5815563506284,
          0,
          0,
          0,
          0,
          0,
          0,
          0,
          0,
    ])

    b2 = 0

    C0 = A92ii_eq36(T, P_MPa, [ \
          0,
        - 0.0412678780636594,
          0.0193288071168756,
        - 0.338020294958017,      # typo in A92ii
          0,
          0.0426735015911910,
          4.14522615601883,
        - 0.00296587329276653,
          0,
          1.39697497853107,
        - 3.80140519885645,
          0.06622025084,          # typo in A92ii - "Rard's letter"
          0,
        -16.8888941636379,
        - 2.49300473562086,
          3.14339757137651,
          0,
          2.79586652877114,
          0,
          0,
          0,
          0,
          0,
        - 0.502708980699711,
    ])

    C1 = A92ii_eq36(T, P_MPa, [ \
          0.788987974218570,
        - 3.67121085194744,
          1.12604294979204,
          0,
          0,
        -10.1089172644722,
          0,
          0,
          0,
          0,
          0,
          0,
          0,
          0,
          0,
          0,
          0,
          0,
          0,
          0,
          0,
          0,
          0,
         16.6503495528290,
    ])

    # Alpha and omega values
    alph1 = 2
    alph2 = -9
    omega = 2.5

    # Validity range
    valid = logical_and(T >= 250, T <= 600)
    valid = logical_and(valid, P_MPa <= 100)

    return b0, b1, b2, C0, C1, alph1, alph2, omega, valid

# === ARCHER 1992 =============================================================
###############################################################################

#%%############################################################################
# === CAMPBELL ET AL 1993 =====================================================

# --- inherit from M88 --------------------------------------------------------

CMR93_eq31 = M88_eq13

# --- bC: hydrogen chloride ---------------------------------------------------

def bC_H_Cl_CMR93(T, P):

    # b0 a[1] term corrected here for typo, following WM13
    b0    = CMR93_eq31(T,float_([   1.2859     ,
                                 -  2.1197e-3  ,
                                 -142.5877     ,
                                    0          ,
                                    0          ,
                                    0          ,
                                    0          ,
                                    0          ]))

    b1    = CMR93_eq31(T,float_([-  4.4474     ,
                                    8.425698e-3,
                                  665.7882     ,
                                    0          ,
                                    0          ,
                                    0          ,
                                    0          ,
                                    0          ]))

    b2 = 0

    Cphi  = CMR93_eq31(T,float_([-  0.305156   ,
                                    5.16e-4    ,
                                   45.52154    ,
                                    0          ,
                                    0          ,
                                    0          ,
                                    0          ,
                                    0          ]))

    zH    = +1
    zCl   = -1
    C0    = Cphi / (2 * sqrt(np_abs(zH * zCl)))

    C1 = 0

    alph1 = 2
    alph2 = -9
    omega = -9

    valid = logical_and(T >= 273.15, T <= 328.15)

    return b0, b1, b2, C0, C1, alph1, alph2, omega, valid

# --- theta: hydrogen potassium -----------------------------------------------

def theta_H_K_CMR93(T, P):

    # assuming CMR93's lowercase t means temperature in degC
    theta = 0.005 - 0.0002275 * (T - Tzero)

    valid = logical_and(T >= 273.15, T <= 328.15)

    return theta, valid

# --- theta: hydrogen sodium --------------------------------------------------

def theta_H_Na_CMR93(T, P):

    # assuming CMR93's lowercase t means temperature in degC
    theta = 0.0342 - 0.000209 * (T - Tzero)

    valid = logical_and(T >= 273.15, T <= 328.15)

    return theta, valid

# --- psi: hydrogen potassium chloride ----------------------------------------

def psi_H_K_Cl_CMR93(T, P):

    psi = 0

    valid = logical_and(T >= 273.15, T <= 523.15)

    return psi, valid

# --- psi: hydrogen sodium chloride -------------------------------------------

def psi_H_Na_Cl_CMR93(T, P):

    psi = 0

    valid = logical_and(T >= 273.15, T <= 523.15)

    return psi, valid

# === CAMPBELL ET AL 1993 =====================================================
###############################################################################

#%%############################################################################
# === HOVEY, PITZER AND RARD 1993 =============================================

def HPR93_eq36(T, a):

    Tref = 298.15

    return a[0] + a[1] * (1/T - 1/Tref) + a[2] * log(T/Tref)

# --- bC: sodium sulfate ------------------------------------------------------

def bC_Na_SO4_HPR93(T, P):

    b0    = HPR93_eq36(T,float_([  0.006536438,
                                 -30.197349   ,
                                 - 0.20084955 ]))

    b1    = HPR93_eq36(T,float_([  0.87426420 ,
                                 -70.014123   ,
                                   0.2962095  ]))

    b2 = 0

    Cphi  = HPR93_eq36(T,float_([  0.007693706,
                                   4.5879201  ,
                                   0.019471746]))

    zNa   = +1
    zSO4  = -2
    C0    = Cphi / (2 * sqrt(np_abs(zNa * zSO4)))

    C1 = 0

    alph1 = 1.7
    alph2 = -9
    omega = -9

    valid = logical_and(T >= 273., T <= 373.)

    return b0, b1, b2, C0, C1, alph1, alph2, omega, valid

# --- bC: sodium bisulfate ----------------------------------------------------

# Coefficients from HPR93 Table 3 for low ionic strengths

def bC_Na_HSO4_HPR93(T, P):

    b0 = 0.0670967
    b1 = 0.3826401
    b2 = 0

    Cphi = -0.0039056

    zNa   = +1
    zHSO4 = -1
    C0    = Cphi / (2 * sqrt(np_abs(zNa * zHSO4)))

    C1 = 0

    alph1 = 2
    alph2 = -9
    omega = -9

    valid = T == 298.15

    return b0, b1, b2, C0, C1, alph1, alph2, omega, valid


# === HOVEY, PITZER AND RARD 1993 =============================================
###############################################################################

#%%############################################################################
# === CLEGG ET AL 1994 ========================================================

# --- Debye-Hueckel slope -----------------------------------------------------

def Aosm_CRP94(T): # CRP94 Appendix II

    # This function is long-winded to make it autograd-able

    # Transform temperature
    X = (2 * T - 373.15 - 234.15) / (373.15 - 234.15)

    # Set coefficients - CRP94 Table 11
    a_Aosm = [
         0.797256081240 / 2,
         0.573389669896e-1,
         0.977632177788e-3,
         0.489973732417e-2,
        -0.313151784342e-2,
         0.179145971002e-2,
        -0.920584241844e-3,
         0.443862726879e-3,
        -0.203661129991e-3,
         0.900924147948e-4,
        -0.388189392385e-4,
         0.164245088592e-4,
        -0.686031972567e-5,
         0.283455806377e-5,
        -0.115641433004e-5,
         0.461489672579e-6,
        -0.177069754948e-6,
         0.612464488231e-7,
        -0.175689013085e-7,
    ]

    # Set up T "matrix" - CRP94 Eq. (AII2)
    Tmx00 = 1
    Tmx01 = X
    Tmx02 = 2 * X * Tmx01 - Tmx00
    Tmx03 = 2 * X * Tmx02 - Tmx01
    Tmx04 = 2 * X * Tmx03 - Tmx02
    Tmx05 = 2 * X * Tmx04 - Tmx03
    Tmx06 = 2 * X * Tmx05 - Tmx04
    Tmx07 = 2 * X * Tmx06 - Tmx05
    Tmx08 = 2 * X * Tmx07 - Tmx06
    Tmx09 = 2 * X * Tmx08 - Tmx07
    Tmx10 = 2 * X * Tmx09 - Tmx08
    Tmx11 = 2 * X * Tmx10 - Tmx09
    Tmx12 = 2 * X * Tmx11 - Tmx10
    Tmx13 = 2 * X * Tmx12 - Tmx11
    Tmx14 = 2 * X * Tmx13 - Tmx12
    Tmx15 = 2 * X * Tmx14 - Tmx13
    Tmx16 = 2 * X * Tmx15 - Tmx14
    Tmx17 = 2 * X * Tmx16 - Tmx15
    Tmx18 = 2 * X * Tmx17 - Tmx16

    # Solve for Aosm - CRP94 (E.AII1)
    Aosm = \
        Tmx00 * a_Aosm[ 0] + \
        Tmx01 * a_Aosm[ 1] + \
        Tmx02 * a_Aosm[ 2] + \
        Tmx03 * a_Aosm[ 3] + \
        Tmx04 * a_Aosm[ 4] + \
        Tmx05 * a_Aosm[ 5] + \
        Tmx06 * a_Aosm[ 6] + \
        Tmx07 * a_Aosm[ 7] + \
        Tmx08 * a_Aosm[ 8] + \
        Tmx09 * a_Aosm[ 9] + \
        Tmx10 * a_Aosm[10] + \
        Tmx11 * a_Aosm[11] + \
        Tmx12 * a_Aosm[12] + \
        Tmx13 * a_Aosm[13] + \
        Tmx14 * a_Aosm[14] + \
        Tmx15 * a_Aosm[15] + \
        Tmx16 * a_Aosm[16] + \
        Tmx17 * a_Aosm[17] + \
        Tmx18 * a_Aosm[18]

    # Validity range
    valid = logical_and(T >= 234.15, T <= 373.15)

    return Aosm, valid

# --- betas and Cs ------------------------------------------------------------

CRP94_Tr = 328.15 # K

def CRP94_eq24(T,q):
    return q[0] + 1e-3 *                 \
        ( (T-CRP94_Tr)    * q[1]         \
        + (T-CRP94_Tr)**2 * q[2] / 2.    \
        + (T-CRP94_Tr)**3 * q[3] / 6.)

# --- bC: hydrogen bisulfate --------------------------------------------------

def bC_H_HSO4_CRP94(T, P):

    # Evaluate coefficients, parameters from CRP94 Table 6
    b0 = CRP94_eq24(T,float_([  0.227784933   ,
                              - 3.78667718    ,
                              - 0.124645729   ,
                              - 0.00235747806 ]))

    b1 = CRP94_eq24(T,float_([  0.372293409   ,
                                1.50          ,
                                0.207494846   ,
                                0.00448526492 ]))

    b2 = 0

    C0 = CRP94_eq24(T,float_([- 0.00280032520 ,
                                0.216200279   ,
                                0.0101500824  ,
                                0.000208682230]))

    C1 = CRP94_eq24(T,float_([- 0.025         ,
                               18.1728946     ,
                                0.382383535   ,
                                0.0025        ]))

    alph1 = 2
    alph2 = -9
    omega = 2.5

    valid = logical_and(T >= 273.15, T <= 328.15)

    return b0, b1, b2, C0, C1, alph1, alph2, omega, valid

# --- bC: hydrogen sulfate ----------------------------------------------------

def bC_H_SO4_CRP94(T, P):

    # Evaluate coefficients, parameters from CRP94 Table 6
    b0 = CRP94_eq24(T,float_([  0.0348925351  ,
                                4.97207803    ,
                                0.317555182   ,
                                0.00822580341 ]))

    b1 = CRP94_eq24(T,float_([- 1.06641231    ,
                              -74.6840429     ,
                              - 2.26268944    ,
                              - 0.0352968547  ]))

    b2 = 0

    C0 = CRP94_eq24(T,float_([  0.00764778951 ,
                              - 0.314698817   ,
                              - 0.0211926525  ,
                              - 0.000586708222]))

    C1 = CRP94_eq24(T,float_([  0.0           ,
                              - 0.176776695   ,
                              - 0.731035345   ,
                                0.0           ]))

    alph1 = 2 - 1842.843 * (1/T - 1/298.15)
    alph2 = -9
    omega = 2.5

    valid = logical_and(T >= 273.15, T <= 328.15)

    return b0, b1, b2, C0, C1, alph1, alph2, omega, valid

# --- theta: bisulfate sulfate ------------------------------------------------

def theta_HSO4_SO4_CRP94(T, P):

    theta = 0

    valid = logical_and(T >= 273.15, T <= 328.15)

    return theta, valid

# --- psi: hydrogen bisulfate sulfate -----------------------------------------

def psi_H_HSO4_SO4_CRP94(T, P):

    psi = 0

    valid = logical_and(T >= 273.15, T <= 328.15)

    return psi, valid

# --- dissociation: bisulfate -------------------------------------------------

def dissoc_HSO4_CRP94(T, P):

    valid = logical_and(T >= 273.15, T <= 328.15)

    return 10**(562.69486 - 102.5154 * log(T) \
        - 1.117033e-4 * T**2 + 0.2477538*T - 13273.75/T), valid

# === CLEGG ET AL 1994 ========================================================
###############################################################################

#%%############################################################################
# === ARCHER 1999 =============================================================

def A99_eq22(T, a):

    Tref  = 298.15

    return   a[0]                        \
           + a[1] * (T - Tref)    * 1e-2 \
           + a[2] * (T - Tref)**2 * 1e-5 \
           + a[3] * 1e2 / (T - 225)      \
           + a[4] * 1e3 /  T             \
           + a[5] * 1e6 / (T - 225)**3

# --- bC: potassium chloride --------------------------------------------------

def bC_K_Cl_A99(T, P):

    # KCl T parameters from A99 Table 4
    b0 = A99_eq22(T,float_( \
           [ 0.413229483398493  ,
            -0.0870121476114027 ,
             0.101413736179231  ,
            -0.0199822538522801 ,
            -0.0998120581680816 ,
             0                  ]))

    b1 = A99_eq22(T,float_( \
           [ 0.206691413598171  ,
             0.102544606022162  ,
             0,
             0,
             0,
            -0.00188349608000903]))

    b2 = 0

    C0 = A99_eq22(T,float_( \
           [-0.00133515934994478,
             0,
             0,
             0.00234117693834228,
            -0.00075896583546707,
             0                  ]))

    C1 = 0

    # Alpha and omega values
    alph1 = 2
    alph2 = -9
    omega = -9

    # Validity range
    valid = logical_and(T >= 260, T <= 420)

    return b0, b1, b2, C0, C1, alph1, alph2, omega, valid

# === ARCHER 1999 =============================================================
###############################################################################

#%%############################################################################
# === RARD & CLEGG 1999 =======================================================

# --- bC: magnesium bisulfate -------------------------------------------------

def bC_Mg_HSO4_RC99(T, P):

    # RC99 Table 6, left column
    b0 = 0.40692
    b1 = 1.6466
    b2 = 0
    C0 = 0.024293
    C1 = -0.127194

    # Alpha and omega values
    alph1 = 2
    alph2 = -9
    omega = 1

    # Validity range
    valid = T == 298.15

    return b0, b1, b2, C0, C1, alph1, alph2, omega, valid

# --- psi: hydrogen magnesium bisulfate ---------------------------------------

def psi_H_Mg_HSO4_RC99(T, P):

    # RC99 Table 6, left column
    psi = -0.027079
    valid = T == 298.15

    return psi, valid

# --- psi: hydrogen magnesium sulfate -----------------------------------------

def psi_H_Mg_SO4_RC99(T, P):

    # RC99 Table 6, left column
    psi = -0.047368
    valid = T == 298.15

    return psi, valid

# --- psi: magnesium bisulfate sulfate ----------------------------------------

def psi_Mg_HSO4_SO4_RC99(T, P):

    # RC99 Table 6, left column
    psi = -0.078418
    valid = T == 298.15

    return psi, valid

# === RARD & CLEGG 1999 =======================================================
###############################################################################

#%%############################################################################
# === WATERS & MILLERO 2013 ===================================================
#
# Some are functions that WM13 declared came from another source, but I
#  couldn't find them there, so copied directly from WM13 instead.
#
# Others were just declared by WM13 as zero. These all seem to agree with
#  HMW84; it's unclear why HMW84 wasn't cited by WM13 for these.

#~~~~ HMW84 + P91 ~~~~~~~~~~~~~~~~~~~~~~~~~~~~~~~~~~~~~~~~~~~~~~~~~~~~~~~~~~~~~
#
# First, a few functions that WM13 constructed by taking 298.15 K coefficients
#  from HMW84, and correcting for temperature using derivatives from P91

# --- bC: calcium sulfate -----------------------------------------------------

def bC_Ca_SO4_WM13(T, P):

    # Define reference temperature
    TR = 298.15

    # Inherit 298.15 K values from HMW84
    b0, b1, b2, C0, C1, alph1, alph2, omega, valid = bC_Ca_SO4_HMW84(T, P)

    # WM13 use temperature derivatives from P91
    # The b0 temperature correction in P91 is zero
    b1 = b1 + (T - TR) * P91_Ch3_T13_II['Ca-SO4']['b1']
    b2 = b2 + (T - TR) * P91_Ch3_T13_II['Ca-SO4']['b2']
    # The C0 temperature correction in P91 is zero

    return b0, b1, b2, C0, C1, alph1, alph2, omega, valid

# --- bC: calcium bisulfate ---------------------------------------------------

def bC_Ca_HSO4_WM13(T, P):

    # Define reference temperature
    TR = 298.15

    # Inherit 298.15 K values from HMW84
    b0, b1, b2, C0, C1, alph1, alph2, omega, valid = bC_Ca_HSO4_HMW84(T, P)

    # WM13 use temperature derivatives for Ca-ClO4 from P91, but with typos
    b0 = b0 + (T - TR) * P91_Ch3_T13_I['Ca-ClO4']['b0']
    b1 = b1 + (T - TR) * P91_Ch3_T13_I['Ca-ClO4']['b1']
    C0 = C0 + (T - TR) * P91_Ch3_T13_I['Ca-ClO4']['C0']

    return b0, b1, b2, C0, C1, alph1, alph2, omega, valid

# --- bC: potassium bisulfate -------------------------------------------------

def bC_K_HSO4_WM13(T, P):

    # Define reference temperature
    TR = 298.15

    # Inherit 298.15 K values from HMW84
    b0, b1, b2, C0, C1, alph1, alph2, omega, valid = bC_K_HSO4_HMW84(T, P)

    # WM13 use temperature derivatives for K-ClO4 from P91
    b0 = b0 + (T - TR) * P91_Ch3_T12['K-ClO4']['b0']
    b1 = b1 + (T - TR) * P91_Ch3_T12['K-ClO4']['b1']
    # The Cphi temperature correction in P91 is zero

    return b0, b1, b2, C0, C1, alph1, alph2, omega, valid

#
#~~~~~~~~~~~~~~~~~~~~~~~~~~~~~~~~~~~~~~~~~~~~~~~~~~~~~~~~~~~~~~~~~~~~~~~~~~~~~~

# --- theta: calcium hydrogen -------------------------------------------------

def theta_Ca_H_MarChemSpec(T, P):
    # 1. WM13 cite the wrong reference for this (they say RXX80)
    # 2. The equation given by WM13 doesn't match RGO82
    # 3. RGO82 give a 25degC value but no temperature coefficient
    # So MarChemSpec uses RGO82's 25degC value plus the WM13 temperature cxn

    thetar = theta_Ca_H_RGO82(T, P)[0]

    theta = thetar + 3.275e-4 * (T - 298.15)

    valid = logical_and(T >= 273.15, T <= 323.15)

    return theta, valid

# --- bC: sodium sulfate ------------------------------------------------------

def bC_Na_HSO4_HPR93viaWM13(T, P):
    # WM13 Table A1 - can't find where HPR93 state this
    return bC_none(T, P)

# --- theta: bisulfate sulfate ------------------------------------------------

def theta_HSO4_SO4_WM13(T, P):
    # WM13 Table A7
    return theta_none(T, P)

# --- psi: hydrogen chloride sulfate ------------------------------------------

def psi_H_Cl_SO4_WM13(T, P):
    # WM13 Table A8
    return psi_none(T, P)

# --- psi: hydrogen chloride hydroxide ----------------------------------------

def psi_H_Cl_OH_WM13(T, P):
    # WM13 Table A8
    return psi_none(T, P)

# --- psi: magnesium chloride hydroxide ---------------------------------------

def psi_Mg_Cl_OH_WM13(T, P):
    # WM13 Table A8
    return psi_none(T, P)

# --- psi: calcium bisulfate sulfate ------------------------------------------

def psi_Ca_HSO4_SO4_WM13(T, P):
    # WM13 Table A8
    return psi_none(T, P)

# --- psi: hydrogen hydroxide sulfate ------------------------------------------

def psi_H_OH_SO4_WM13(T, P):
    # WM13 Table A8
    return psi_none(T, P)

# --- psi: magnesium hydroxide sulfate ----------------------------------------

def psi_Mg_OH_SO4_WM13(T, P):
    # WM13 Table A8
    return psi_none(T, P)

# --- psi: calcium hydroxide sulfate ------------------------------------------

def psi_Ca_OH_SO4_WM13(T, P):
    # WM13 Table A8
    return psi_none(T, P)

# --- psi: hydrogen sodium sulfate --------------------------------------------

def psi_H_Na_SO4_WM13(T, P):
    # WM13 Table A9
    return psi_none(T, P)

# --- psi: calcium hydrogen sulfate -------------------------------------------

def psi_Ca_H_SO4_WM13(T, P):
    # WM13 Table A9
    return psi_none(T, P)

# --- psi: calcium hydrogen bisulfate -----------------------------------------

def psi_Ca_H_HSO4_WM13(T, P):
    # WM13 Table A9
    return psi_none(T, P)

# --- psi: magnesium sodium bisulfate -----------------------------------------

def psi_Mg_Na_HSO4_WM13(T, P):
    # WM13 Table A9
    return psi_none(T, P)

# --- psi: calcium sodium bisulfate -------------------------------------------

def psi_Ca_Na_HSO4_WM13(T, P):
    # WM13 Table A9
    return psi_none(T, P)

# --- psi: potassium sodium bisulfate -----------------------------------------

def psi_K_Na_HSO4_WM13(T, P):
    # WM13 Table A9
    return psi_none(T, P)

# --- psi: calcium magnesium bisulfate ----------------------------------------

def psi_Ca_Mg_HSO4_WM13(T, P):
    # WM13 Table A9
    return psi_none(T, P)

# --- psi: potassium magnesium bisulfate --------------------------------------

def psi_K_Mg_HSO4_WM13(T, P):
    # WM13 Table A9
    return psi_none(T, P)

# --- psi: calcium potassium sulfate ------------------------------------------

def psi_Ca_K_SO4_WM13(T, P):
    # WM13 Table A9
    return psi_none(T, P)

# --- psi: calcium potassium bisulfate ----------------------------------------

def psi_Ca_K_HSO4_WM13(T, P):
    # WM13 Table A9
    return psi_none(T, P)

# === WATERS & MILLERO 2013 ===================================================
###############################################################################

#%%############################################################################
# === GALLEGO-URREA & TURNER 2017 =============================================

# --- bC: sodium chloride -----------------------------------------------------

def bC_Na_Cl_GT17simopt(T, P):

    # From G17 Supp. Info. Table S6, 'simultaneous optimisation'
    b0 = 0.07722
    b1 = 0.26768
    b2 = 0
    Cphi  = 0.001628

    zNa   = +1
    zCl   = -1
    C0    = Cphi / (2 * sqrt(np_abs(zNa * zCl)))

    C1 = 0

    alph1 = 2
    alph2 = -9
    omega = -9

    valid = T == 298.15

    return b0, b1, b2, C0, C1, alph1, alph2, omega, valid

# --- bC: trisH+ chloride -----------------------------------------------------

def bC_trisH_Cl_GT17simopt(T, P):

    # From G17 Supp. Info. Table S6, 'simultaneous optimisation'
    b0     = 0.04181
    b1     = 0.16024
    b2     = 0
    Cphi   = -0.00132

    ztrisH = +1
    zCl    = -1
    C0     = Cphi / (2 * sqrt(np_abs(ztrisH * zCl)))

    C1     = 0

    alph1  = 2
    alph2  = -9
    omega  = -9

    valid  = T == 298.15

    return b0, b1, b2, C0, C1, alph1, alph2, omega, valid

# --- bC: trisH+ sulfate ------------------------------------------------------

def bC_trisH_SO4_GT17simopt(T, P):

    # From G17 Supp. Info. Table S6, 'simultaneous optimisation'
    b0     = 0.09746
    b1     = 0.52936
    b2     = 0
    Cphi   = -0.004957

    ztrisH = +1
    zSO4   = -2
    C0     = Cphi / (2 * sqrt(np_abs(ztrisH * zSO4)))

    C1     = 0

    alph1  = 2
    alph2  = -9
    omega  = -9

    valid  = T == 298.15

    return b0, b1, b2, C0, C1, alph1, alph2, omega, valid

# --- theta: hydrogen trisH ---------------------------------------------------

def theta_H_trisH_GT17simopt(T, P):

    # From G17 Supp. Info. Table S6, 'simultaneous optimisation'
    theta = -0.00575
    valid = T == 298.15

    return theta, valid

# --- psi: hydrogen trisH chloride --------------------------------------------

def psi_H_trisH_Cl_GT17simopt(T, P):

    # From G17 Supp. Info. Table S6, 'simultaneous optimisation'
    psi = -0.00700
    valid = T == 298.15

    return psi, valid

# --- lambd: tris trisH -------------------------------------------------------

def lambd_tris_trisH_GT17simopt(T, P):

    # From G17 Supp. Info. Table S6, 'simultaneous optimisation'
    lambd = 0.06306
    valid = T == 298.15

    return lambd, valid

# --- lambd: tris sodium ------------------------------------------------------

def lambd_tris_Na_GT17simopt(T, P):

    # From G17 Supp. Info. Table S6, 'simultaneous optimisation'
    lambd = 0.01580
    valid = T == 298.15

    return lambd, valid

# --- lambd: tris potassium ---------------------------------------------------

def lambd_tris_K_GT17simopt(T, P):

    # From G17 Supp. Info. Table S6, 'simultaneous optimisation'
    lambd = 0.02895
    valid = T == 298.15

    return lambd, valid

# --- lambd: tris magnesium ---------------------------------------------------

def lambd_tris_Mg_GT17simopt(T, P):

    # From G17 Supp. Info. Table S6, 'simultaneous optimisation'
    lambd = -0.14505
    valid = T == 298.15

    return lambd, valid

# --- lambd: tris calcium -----------------------------------------------------

def lambd_tris_Ca_GT17simopt(T, P):

    # From G17 Supp. Info. Table S6, 'simultaneous optimisation'
    lambd = -0.31081
    valid = T == 298.15

    return lambd, valid

# === GALLEGO-URREA & TURNER 2017 =============================================
###############################################################################

#%%############################################################################
# === ZEZIN & DRIESNER 2017 ===================================================

def ZD17_eq8(T, P, b):

    # T = temperature in K
    # P = pressure in MPa

    return b[ 0] \
         + b[ 1] *  T/1000 \
         + b[ 2] * (T/500)**2 \
         + b[ 3] / (T - 215) \
         + b[ 4] * 1e4 / (T - 215)**3 \
         + b[ 5] * 1e2 / (T - 215)**2 \
         + b[ 6] * 2e2 /  T**2 \
         + b[ 7] * (T/500)**3 \
         + b[ 8] / (650 - T)**0.5 \
         + b[ 9] * 1e-5 * P \
         + b[10] * 2e-4 * P / (T - 225) \
         + b[11] * 1e2  * P / (650 - T)**3 \
         + b[12] * 1e-5 * P *  T/500 \
         + b[13] * 2e-4 * P / (650 - T) \
         + b[14] * 1e-7 * P**2 \
         + b[15] * 2e-6 * P**2 / (T - 225) \
         + b[16] * P**2 / (650 - T)**3 \
         + b[17] * 1e-7 * P**2 *  T/500 \
         + b[18] * 1e-7 * P**2 * (T/500)**2 \
         + b[19] * 4e-2 * P / (T - 225)**2 \
         + b[20] * 1e-5 * P * (T/500)**2 \
         + b[21] * 2e-8 * P**3 / (T - 225) \
         + b[22] * 1e-2 * P**3 / (650 - T)**3 \
         + b[23] * 2e2  / (650 - T)**3

# --- bC: potassium chloride --------------------------------------------------

def bC_K_Cl_ZD17(T, P):

    # Convert dbar to MPa
    P_MPa = P / 100 # MPa

    # KCl T and P parameters from ZD17 Table 2
    b0 = ZD17_eq8(T, P_MPa, [ \
           0.0263285,
           0.0713524,
        -  0.008957 ,
        -  1.3320169,
        -  0.6454779,
        -  0.758977 ,
           9.4585163,
        -  0.0186077,
           0.211171 ,
           0        ,
          22.686075 ,
           0        ,
           0        ,
           0        ,
           0        ,
           0        ,
           0        ,
           0        ,
           0        ,
           0        ,
           0        ,
           0        ,
           0        ,
           0        ,
    ])

    b1 = ZD17_eq8(T, P_MPa, [ \
        -  0.1191678,
           0.7216226,
           0        ,
           8.5388026,
           4.3794936,
        - 11.743658 ,
        - 25.744757 ,
        -  0.1638556,
           3.444429 ,
           0        ,
           0.7549375,
        -  7.2651892,
           0        ,
           0        ,
           0        ,
           0        ,
           4.0457998,
           0        ,
           0        ,
        -162.81428  ,
         296.7078   ,
           0        ,
        -  0.7343191,
          46.340392 ,
    ])

    b2 = 0

    C0 = ZD17_eq8(T, P_MPa, [ \
        -  0.0005981,
           0.002905 ,
        -  0.0028921,
        -  0.1711606,
           0.0479309,
           0.141835 ,
           0        ,
           0.0009746,
           0.0084333,
           0        ,
          10.518644 ,
           0        ,
           1.1917209,
        -  9.3262105,
           0        ,
           0        ,
           0        ,
           0        ,
           0        ,
        -  5.4129002,
           0        ,
           0        ,
           0        ,
           0        ,
    ])

    C1 = ZD17_eq8(T, P_MPa, [ \
           0        ,
           1.0025605,
           0        ,
           0        ,
           3.0805818,
           0        ,
        - 86.99429  ,
        -  0.3005514,
           0        ,
        - 47.235583 ,
        -901.18412  ,
        -  2.326187 ,
           0        ,
        -504.46628  ,
           0        ,
           0        ,
        -  4.7090241,
           0        ,
           0        ,
         542.1083   ,
           0        ,
           0        ,
           1.6548655,
          59.165704 ,
    ])

    # Alpha and omega values
    alph1 = 2
    alph2 = -9
    omega = 2.5

    # Validity range
    valid = T <= 600

    return b0, b1, b2, C0, C1, alph1, alph2, omega, valid

# === ZEZIN & DRIESNER 2017 ===================================================
###############################################################################

#%%############################################################################
# === HARVIE, MOLLER AND WEARE 1984 ===========================================

# --- Auto-generated by HMW84_funcgen_bC.py -----------------------------------

def bC_Na_Cl_HMW84(T, P):
# Coefficients from HMW84 Table 1
    b0   = 0.0765
    b1   = 0.2644
    b2   = 0.0
    Cphi = 0.00127
    zNa = 1
    zCl = -1
    C0 = Cphi / (2 * sqrt(np_abs(zNa * zCl)))
    C1 = 0
    alph1 = 2
    alph2 = -9
    omega = -9
    valid = T == 298.15
    return b0, b1, b2, C0, C1, alph1, alph2, omega, valid

def bC_Na_SO4_HMW84(T, P):
# Coefficients from HMW84 Table 1
    b0   = 0.01958
    b1   = 1.113
    b2   = 0.0
    Cphi = 0.00497
    zNa = 1
    zSO4 = -2
    C0 = Cphi / (2 * sqrt(np_abs(zNa * zSO4)))
    C1 = 0
    alph1 = 2
    alph2 = -9
    omega = -9
    valid = T == 298.15
    return b0, b1, b2, C0, C1, alph1, alph2, omega, valid

def bC_Na_HSO4_HMW84(T, P):
# Coefficients from HMW84 Table 1
    b0   = 0.0454
    b1   = 0.398
    b2   = 0.0
    Cphi = 0.0
    zNa = 1
    zHSO4 = -1
    C0 = Cphi / (2 * sqrt(np_abs(zNa * zHSO4)))
    C1 = 0
    alph1 = 2
    alph2 = -9
    omega = -9
    valid = T == 298.15
    return b0, b1, b2, C0, C1, alph1, alph2, omega, valid

def bC_Na_OH_HMW84(T, P):
# Coefficients from HMW84 Table 1
    b0   = 0.0864
    b1   = 0.253
    b2   = 0.0
    Cphi = 0.0044
    zNa = 1
    zOH = -1
    C0 = Cphi / (2 * sqrt(np_abs(zNa * zOH)))
    C1 = 0
    alph1 = 2
    alph2 = -9
    omega = -9
    valid = T == 298.15
    return b0, b1, b2, C0, C1, alph1, alph2, omega, valid

def bC_Na_HCO3_HMW84(T, P):
# Coefficients from HMW84 Table 1
    b0   = 0.0277
    b1   = 0.0411
    b2   = 0.0
    Cphi = 0.0
    zNa = 1
    zHCO3 = -1
    C0 = Cphi / (2 * sqrt(np_abs(zNa * zHCO3)))
    C1 = 0
    alph1 = 2
    alph2 = -9
    omega = -9
    valid = T == 298.15
    return b0, b1, b2, C0, C1, alph1, alph2, omega, valid

def bC_Na_CO3_HMW84(T, P):
# Coefficients from HMW84 Table 1
    b0   = 0.0399
    b1   = 1.389
    b2   = 0.0
    Cphi = 0.0044
    zNa = 1
    zCO3 = -2
    C0 = Cphi / (2 * sqrt(np_abs(zNa * zCO3)))
    C1 = 0
    alph1 = 2
    alph2 = -9
    omega = -9
    valid = T == 298.15
    return b0, b1, b2, C0, C1, alph1, alph2, omega, valid

def bC_K_Cl_HMW84(T, P):
# Coefficients from HMW84 Table 1
    b0   = 0.04835
    b1   = 0.2122
    b2   = 0.0
    Cphi = -0.00084
    zK = 1
    zCl = -1
    C0 = Cphi / (2 * sqrt(np_abs(zK * zCl)))
    C1 = 0
    alph1 = 2
    alph2 = -9
    omega = -9
    valid = T == 298.15
    return b0, b1, b2, C0, C1, alph1, alph2, omega, valid

def bC_K_SO4_HMW84(T, P):
# Coefficients from HMW84 Table 1
    b0   = 0.04995
    b1   = 0.7793
    b2   = 0.0
    Cphi = 0.0
    zK = 1
    zSO4 = -2
    C0 = Cphi / (2 * sqrt(np_abs(zK * zSO4)))
    C1 = 0
    alph1 = 2
    alph2 = -9
    omega = -9
    valid = T == 298.15
    return b0, b1, b2, C0, C1, alph1, alph2, omega, valid

def bC_K_HSO4_HMW84(T, P):
# Coefficients from HMW84 Table 1
    b0   = -0.0003
    b1   = 0.1735
    b2   = 0.0
    Cphi = 0.0
    zK = 1
    zHSO4 = -1
    C0 = Cphi / (2 * sqrt(np_abs(zK * zHSO4)))
    C1 = 0
    alph1 = 2
    alph2 = -9
    omega = -9
    valid = T == 298.15
    return b0, b1, b2, C0, C1, alph1, alph2, omega, valid

def bC_K_OH_HMW84(T, P):
# Coefficients from HMW84 Table 1
    b0   = 0.1298
    b1   = 0.32
    b2   = 0.0
    Cphi = 0.0041
    zK = 1
    zOH = -1
    C0 = Cphi / (2 * sqrt(np_abs(zK * zOH)))
    C1 = 0
    alph1 = 2
    alph2 = -9
    omega = -9
    valid = T == 298.15
    return b0, b1, b2, C0, C1, alph1, alph2, omega, valid

def bC_K_HCO3_HMW84(T, P):
# Coefficients from HMW84 Table 1
    b0   = 0.0296
    b1   = -0.013
    b2   = 0.0
    Cphi = -0.008
    zK = 1
    zHCO3 = -1
    C0 = Cphi / (2 * sqrt(np_abs(zK * zHCO3)))
    C1 = 0
    alph1 = 2
    alph2 = -9
    omega = -9
    valid = T == 298.15
    return b0, b1, b2, C0, C1, alph1, alph2, omega, valid

def bC_K_CO3_HMW84(T, P):
# Coefficients from HMW84 Table 1
    b0   = 0.1488
    b1   = 1.43
    b2   = 0.0
    Cphi = -0.0015
    zK = 1
    zCO3 = -2
    C0 = Cphi / (2 * sqrt(np_abs(zK * zCO3)))
    C1 = 0
    alph1 = 2
    alph2 = -9
    omega = -9
    valid = T == 298.15
    return b0, b1, b2, C0, C1, alph1, alph2, omega, valid

def bC_Ca_Cl_HMW84(T, P):
# Coefficients from HMW84 Table 1
    b0   = 0.3159
    b1   = 1.614
    b2   = 0.0
    Cphi = -0.00034
    zCa = 2
    zCl = -1
    C0 = Cphi / (2 * sqrt(np_abs(zCa * zCl)))
    C1 = 0
    alph1 = 2
    alph2 = -9
    omega = -9
    valid = T == 298.15
    return b0, b1, b2, C0, C1, alph1, alph2, omega, valid

def bC_Ca_SO4_HMW84(T, P):
# Coefficients from HMW84 Table 1
    b0   = 0.2
    b1   = 3.1973
    b2   = -54.24
    Cphi = 0.0
    zCa = 2
    zSO4 = -2
    C0 = Cphi / (2 * sqrt(np_abs(zCa * zSO4)))
    C1 = 0
    alph1 = 1.4
    alph2 = 12
    omega = -9
    valid = T == 298.15
    return b0, b1, b2, C0, C1, alph1, alph2, omega, valid

def bC_Ca_HSO4_HMW84(T, P):
# Coefficients from HMW84 Table 1
    b0   = 0.2145
    b1   = 2.53
    b2   = 0.0
    Cphi = 0.0
    zCa = 2
    zHSO4 = -1
    C0 = Cphi / (2 * sqrt(np_abs(zCa * zHSO4)))
    C1 = 0
    alph1 = 2
    alph2 = -9
    omega = -9
    valid = T == 298.15
    return b0, b1, b2, C0, C1, alph1, alph2, omega, valid

def bC_Ca_OH_HMW84(T, P):
# Coefficients from HMW84 Table 1
    b0   = -0.1747
    b1   = -0.2303
    b2   = -5.72
    Cphi = 0.0
    zCa = 2
    zOH = -1
    C0 = Cphi / (2 * sqrt(np_abs(zCa * zOH)))
    C1 = 0
    alph1 = 2
    alph2 = 12
    omega = -9
    valid = T == 298.15
    return b0, b1, b2, C0, C1, alph1, alph2, omega, valid

def bC_Ca_HCO3_HMW84(T, P):
# Coefficients from HMW84 Table 1
    b0   = 0.4
    b1   = 2.977
    b2   = 0.0
    Cphi = 0.0
    zCa = 2
    zHCO3 = -1
    C0 = Cphi / (2 * sqrt(np_abs(zCa * zHCO3)))
    C1 = 0
    alph1 = 2
    alph2 = -9
    omega = -9
    valid = T == 298.15
    return b0, b1, b2, C0, C1, alph1, alph2, omega, valid

def bC_Ca_CO3_HMW84(T, P):
# Coefficients from HMW84 Table 1
    b0   = 0.0
    b1   = 0.0
    b2   = 0.0
    Cphi = 0.0
    zCa = 2
    zCO3 = -2
    C0 = Cphi / (2 * sqrt(np_abs(zCa * zCO3)))
    C1 = 0
    alph1 = 2
    alph2 = -9
    omega = -9
    valid = T == 298.15
    return b0, b1, b2, C0, C1, alph1, alph2, omega, valid

def bC_Mg_Cl_HMW84(T, P):
# Coefficients from HMW84 Table 1
    b0   = 0.35235
    b1   = 1.6815
    b2   = 0.0
    Cphi = 0.00519
    zMg = 2
    zCl = -1
    C0 = Cphi / (2 * sqrt(np_abs(zMg * zCl)))
    C1 = 0
    alph1 = 2
    alph2 = -9
    omega = -9
    valid = T == 298.15
    return b0, b1, b2, C0, C1, alph1, alph2, omega, valid

def bC_Mg_SO4_HMW84(T, P):
# Coefficients from HMW84 Table 1
    b0   = 0.221
    b1   = 3.343
    b2   = -37.23
    Cphi = 0.025
    zMg = 2
    zSO4 = -2
    C0 = Cphi / (2 * sqrt(np_abs(zMg * zSO4)))
    C1 = 0
    alph1 = 1.4
    alph2 = 12
    omega = -9
    valid = T == 298.15
    return b0, b1, b2, C0, C1, alph1, alph2, omega, valid

def bC_Mg_HSO4_HMW84(T, P):
# Coefficients from HMW84 Table 1
    b0   = 0.4746
    b1   = 1.729
    b2   = 0.0
    Cphi = 0.0
    zMg = 2
    zHSO4 = -1
    C0 = Cphi / (2 * sqrt(np_abs(zMg * zHSO4)))
    C1 = 0
    alph1 = 2
    alph2 = -9
    omega = -9
    valid = T == 298.15
    return b0, b1, b2, C0, C1, alph1, alph2, omega, valid

def bC_Mg_OH_HMW84(T, P):
# Coefficients from HMW84 Table 1
    b0   = 0.0
    b1   = 0.0
    b2   = 0.0
    Cphi = 0.0
    zMg = 2
    zOH = -1
    C0 = Cphi / (2 * sqrt(np_abs(zMg * zOH)))
    C1 = 0
    alph1 = 2
    alph2 = -9
    omega = -9
    valid = T == 298.15
    return b0, b1, b2, C0, C1, alph1, alph2, omega, valid

def bC_Mg_HCO3_HMW84(T, P):
# Coefficients from HMW84 Table 1
    b0   = 0.329
    b1   = 0.6072
    b2   = 0.0
    Cphi = 0.0
    zMg = 2
    zHCO3 = -1
    C0 = Cphi / (2 * sqrt(np_abs(zMg * zHCO3)))
    C1 = 0
    alph1 = 2
    alph2 = -9
    omega = -9
    valid = T == 298.15
    return b0, b1, b2, C0, C1, alph1, alph2, omega, valid

def bC_Mg_CO3_HMW84(T, P):
# Coefficients from HMW84 Table 1
    b0   = 0.0
    b1   = 0.0
    b2   = 0.0
    Cphi = 0.0
    zMg = 2
    zCO3 = -2
    C0 = Cphi / (2 * sqrt(np_abs(zMg * zCO3)))
    C1 = 0
    alph1 = 2
    alph2 = -9
    omega = -9
    valid = T == 298.15
    return b0, b1, b2, C0, C1, alph1, alph2, omega, valid

def bC_MgOH_Cl_HMW84(T, P):
# Coefficients from HMW84 Table 1
    b0   = -0.1
    b1   = 1.658
    b2   = 0.0
    Cphi = 0.0
    zMgOH = 1
    zCl = -1
    C0 = Cphi / (2 * sqrt(np_abs(zMgOH * zCl)))
    C1 = 0
    alph1 = 2
    alph2 = -9
    omega = -9
    valid = T == 298.15
    return b0, b1, b2, C0, C1, alph1, alph2, omega, valid

def bC_MgOH_SO4_HMW84(T, P):
# Coefficients from HMW84 Table 1
    b0   = 0.0
    b1   = 0.0
    b2   = 0.0
    Cphi = 0.0
    zMgOH = 1
    zSO4 = -2
    C0 = Cphi / (2 * sqrt(np_abs(zMgOH * zSO4)))
    C1 = 0
    alph1 = 2
    alph2 = -9
    omega = -9
    valid = T == 298.15
    return b0, b1, b2, C0, C1, alph1, alph2, omega, valid

def bC_MgOH_HSO4_HMW84(T, P):
# Coefficients from HMW84 Table 1
    b0   = 0.0
    b1   = 0.0
    b2   = 0.0
    Cphi = 0.0
    zMgOH = 1
    zHSO4 = -1
    C0 = Cphi / (2 * sqrt(np_abs(zMgOH * zHSO4)))
    C1 = 0
    alph1 = 2
    alph2 = -9
    omega = -9
    valid = T == 298.15
    return b0, b1, b2, C0, C1, alph1, alph2, omega, valid

def bC_MgOH_OH_HMW84(T, P):
# Coefficients from HMW84 Table 1
    b0   = 0.0
    b1   = 0.0
    b2   = 0.0
    Cphi = 0.0
    zMgOH = 1
    zOH = -1
    C0 = Cphi / (2 * sqrt(np_abs(zMgOH * zOH)))
    C1 = 0
    alph1 = 2
    alph2 = -9
    omega = -9
    valid = T == 298.15
    return b0, b1, b2, C0, C1, alph1, alph2, omega, valid

def bC_MgOH_HCO3_HMW84(T, P):
# Coefficients from HMW84 Table 1
    b0   = 0.0
    b1   = 0.0
    b2   = 0.0
    Cphi = 0.0
    zMgOH = 1
    zHCO3 = -1
    C0 = Cphi / (2 * sqrt(np_abs(zMgOH * zHCO3)))
    C1 = 0
    alph1 = 2
    alph2 = -9
    omega = -9
    valid = T == 298.15
    return b0, b1, b2, C0, C1, alph1, alph2, omega, valid

def bC_MgOH_CO3_HMW84(T, P):
# Coefficients from HMW84 Table 1
    b0   = 0.0
    b1   = 0.0
    b2   = 0.0
    Cphi = 0.0
    zMgOH = 1
    zCO3 = -2
    C0 = Cphi / (2 * sqrt(np_abs(zMgOH * zCO3)))
    C1 = 0
    alph1 = 2
    alph2 = -9
    omega = -9
    valid = T == 298.15
    return b0, b1, b2, C0, C1, alph1, alph2, omega, valid

def bC_H_Cl_HMW84(T, P):
# Coefficients from HMW84 Table 1
    b0   = 0.1775
    b1   = 0.2945
    b2   = 0.0
    Cphi = 0.0008
    zH = 1
    zCl = -1
    C0 = Cphi / (2 * sqrt(np_abs(zH * zCl)))
    C1 = 0
    alph1 = 2
    alph2 = -9
    omega = -9
    valid = T == 298.15
    return b0, b1, b2, C0, C1, alph1, alph2, omega, valid

def bC_H_SO4_HMW84(T, P):
# Coefficients from HMW84 Table 1
    b0   = 0.0298
    b1   = 0.0
    b2   = 0.0
    Cphi = 0.0438
    zH = 1
    zSO4 = -2
    C0 = Cphi / (2 * sqrt(np_abs(zH * zSO4)))
    C1 = 0
    alph1 = 2
    alph2 = -9
    omega = -9
    valid = T == 298.15
    return b0, b1, b2, C0, C1, alph1, alph2, omega, valid

def bC_H_HSO4_HMW84(T, P):
# Coefficients from HMW84 Table 1
    b0   = 0.2065
    b1   = 0.5556
    b2   = 0.0
    Cphi = 0.0
    zH = 1
    zHSO4 = -1
    C0 = Cphi / (2 * sqrt(np_abs(zH * zHSO4)))
    C1 = 0
    alph1 = 2
    alph2 = -9
    omega = -9
    valid = T == 298.15
    return b0, b1, b2, C0, C1, alph1, alph2, omega, valid

def bC_H_OH_HMW84(T, P):
# Coefficients from HMW84 Table 1
    b0   = 0.0
    b1   = 0.0
    b2   = 0.0
    Cphi = 0.0
    zH = 1
    zOH = -1
    C0 = Cphi / (2 * sqrt(np_abs(zH * zOH)))
    C1 = 0
    alph1 = 2
    alph2 = -9
    omega = -9
    valid = T == 298.15
    return b0, b1, b2, C0, C1, alph1, alph2, omega, valid

def bC_H_HCO3_HMW84(T, P):
# Coefficients from HMW84 Table 1
    b0   = 0.0
    b1   = 0.0
    b2   = 0.0
    Cphi = 0.0
    zH = 1
    zHCO3 = -1
    C0 = Cphi / (2 * sqrt(np_abs(zH * zHCO3)))
    C1 = 0
    alph1 = 2
    alph2 = -9
    omega = -9
    valid = T == 298.15
    return b0, b1, b2, C0, C1, alph1, alph2, omega, valid

def bC_H_CO3_HMW84(T, P):
# Coefficients from HMW84 Table 1
    b0   = 0.0
    b1   = 0.0
    b2   = 0.0
    Cphi = 0.0
    zH = 1
    zCO3 = -2
    C0 = Cphi / (2 * sqrt(np_abs(zH * zCO3)))
    C1 = 0
    alph1 = 2
    alph2 = -9
    omega = -9
    valid = T == 298.15
    return b0, b1, b2, C0, C1, alph1, alph2, omega, valid

# --- Auto-generated by HMW84_funcgen_cca.py ----------------------------------

def theta_K_Na_HMW84(T, P):
# Coefficients from HMW84 Table 2
    theta = -0.012
    valid = T == 298.15
    return theta, valid

def psi_K_Na_Cl_HMW84(T, P):
# Coefficients from HMW84 Table 2
    psi = -0.0018
    valid = T == 298.15
    return psi, valid

def psi_K_Na_SO4_HMW84(T, P):
# Coefficients from HMW84 Table 2
    psi = -0.01
    valid = T == 298.15
    return psi, valid

def psi_K_Na_HSO4_HMW84(T, P):
# Coefficients from HMW84 Table 2
    psi = 0.0
    valid = T == 298.15
    return psi, valid

def psi_K_Na_OH_HMW84(T, P):
# Coefficients from HMW84 Table 2
    psi = 0
    valid = T == 298.15
    return psi, valid

def psi_K_Na_HCO3_HMW84(T, P):
# Coefficients from HMW84 Table 2
    psi = -0.003
    valid = T == 298.15
    return psi, valid

def psi_K_Na_CO3_HMW84(T, P):
# Coefficients from HMW84 Table 2
    psi = 0.003
    valid = T == 298.15
    return psi, valid

def theta_Ca_Na_HMW84(T, P):
# Coefficients from HMW84 Table 2
    theta = 0.07
    valid = T == 298.15
    return theta, valid

def psi_Ca_Na_Cl_HMW84(T, P):
# Coefficients from HMW84 Table 2
    psi = -0.007
    valid = T == 298.15
    return psi, valid

def psi_Ca_Na_SO4_HMW84(T, P):
# Coefficients from HMW84 Table 2
    psi = -0.055
    valid = T == 298.15
    return psi, valid

def psi_Ca_Na_HSO4_HMW84(T, P):
# Coefficients from HMW84 Table 2
    psi = 0.0
    valid = T == 298.15
    return psi, valid

def psi_Ca_Na_OH_HMW84(T, P):
# Coefficients from HMW84 Table 2
    psi = 0
    valid = T == 298.15
    return psi, valid

def psi_Ca_Na_HCO3_HMW84(T, P):
# Coefficients from HMW84 Table 2
    psi = 0.0
    valid = T == 298.15
    return psi, valid

def psi_Ca_Na_CO3_HMW84(T, P):
# Coefficients from HMW84 Table 2
    psi = 0.0
    valid = T == 298.15
    return psi, valid

def theta_Mg_Na_HMW84(T, P):
# Coefficients from HMW84 Table 2
    theta = 0.07
    valid = T == 298.15
    return theta, valid

def psi_Mg_Na_Cl_HMW84(T, P):
# Coefficients from HMW84 Table 2
    psi = -0.012
    valid = T == 298.15
    return psi, valid

def psi_Mg_Na_SO4_HMW84(T, P):
# Coefficients from HMW84 Table 2
    psi = -0.015
    valid = T == 298.15
    return psi, valid

def psi_Mg_Na_HSO4_HMW84(T, P):
# Coefficients from HMW84 Table 2
    psi = 0.0
    valid = T == 298.15
    return psi, valid

def psi_Mg_Na_OH_HMW84(T, P):
# Coefficients from HMW84 Table 2
    psi = 0
    valid = T == 298.15
    return psi, valid

def psi_Mg_Na_HCO3_HMW84(T, P):
# Coefficients from HMW84 Table 2
    psi = 0.0
    valid = T == 298.15
    return psi, valid

def psi_Mg_Na_CO3_HMW84(T, P):
# Coefficients from HMW84 Table 2
    psi = 0.0
    valid = T == 298.15
    return psi, valid

def theta_MgOH_Na_HMW84(T, P):
# Coefficients from HMW84 Table 2
    theta = 0.0
    valid = T == 298.15
    return theta, valid

def psi_MgOH_Na_Cl_HMW84(T, P):
# Coefficients from HMW84 Table 2
    psi = 0.0
    valid = T == 298.15
    return psi, valid

def psi_MgOH_Na_SO4_HMW84(T, P):
# Coefficients from HMW84 Table 2
    psi = 0.0
    valid = T == 298.15
    return psi, valid

def psi_MgOH_Na_HSO4_HMW84(T, P):
# Coefficients from HMW84 Table 2
    psi = 0.0
    valid = T == 298.15
    return psi, valid

def psi_MgOH_Na_OH_HMW84(T, P):
# Coefficients from HMW84 Table 2
    psi = 0
    valid = T == 298.15
    return psi, valid

def psi_MgOH_Na_HCO3_HMW84(T, P):
# Coefficients from HMW84 Table 2
    psi = 0.0
    valid = T == 298.15
    return psi, valid

def psi_MgOH_Na_CO3_HMW84(T, P):
# Coefficients from HMW84 Table 2
    psi = 0.0
    valid = T == 298.15
    return psi, valid

def theta_H_Na_HMW84(T, P):
# Coefficients from HMW84 Table 2
    theta = 0.036
    valid = T == 298.15
    return theta, valid

def psi_H_Na_Cl_HMW84(T, P):
# Coefficients from HMW84 Table 2
    psi = -0.004
    valid = T == 298.15
    return psi, valid

def psi_H_Na_SO4_HMW84(T, P):
# Coefficients from HMW84 Table 2
    psi = 0.0
    valid = T == 298.15
    return psi, valid

def psi_H_Na_HSO4_HMW84(T, P):
# Coefficients from HMW84 Table 2
    psi = -0.0129
    valid = T == 298.15
    return psi, valid

def psi_H_Na_OH_HMW84(T, P):
# Coefficients from HMW84 Table 2
    psi = 0
    valid = T == 298.15
    return psi, valid

def psi_H_Na_HCO3_HMW84(T, P):
# Coefficients from HMW84 Table 2
    psi = 0.0
    valid = T == 298.15
    return psi, valid

def psi_H_Na_CO3_HMW84(T, P):
# Coefficients from HMW84 Table 2
    psi = 0.0
    valid = T == 298.15
    return psi, valid

def theta_Ca_K_HMW84(T, P):
# Coefficients from HMW84 Table 2
    theta = 0.032
    valid = T == 298.15
    return theta, valid

def psi_Ca_K_Cl_HMW84(T, P):
# Coefficients from HMW84 Table 2
    psi = -0.025
    valid = T == 298.15
    return psi, valid

def psi_Ca_K_SO4_HMW84(T, P):
# Coefficients from HMW84 Table 2
    psi = 0.0
    valid = T == 298.15
    return psi, valid

def psi_Ca_K_HSO4_HMW84(T, P):
# Coefficients from HMW84 Table 2
    psi = 0.0
    valid = T == 298.15
    return psi, valid

def psi_Ca_K_OH_HMW84(T, P):
# Coefficients from HMW84 Table 2
    psi = 0
    valid = T == 298.15
    return psi, valid

def psi_Ca_K_HCO3_HMW84(T, P):
# Coefficients from HMW84 Table 2
    psi = 0.0
    valid = T == 298.15
    return psi, valid

def psi_Ca_K_CO3_HMW84(T, P):
# Coefficients from HMW84 Table 2
    psi = 0.0
    valid = T == 298.15
    return psi, valid

def theta_K_Mg_HMW84(T, P):
# Coefficients from HMW84 Table 2
    theta = 0.0
    valid = T == 298.15
    return theta, valid

def psi_K_Mg_Cl_HMW84(T, P):
# Coefficients from HMW84 Table 2
    psi = -0.022
    valid = T == 298.15
    return psi, valid

def psi_K_Mg_SO4_HMW84(T, P):
# Coefficients from HMW84 Table 2
    psi = -0.048
    valid = T == 298.15
    return psi, valid

def psi_K_Mg_HSO4_HMW84(T, P):
# Coefficients from HMW84 Table 2
    psi = 0.0
    valid = T == 298.15
    return psi, valid

def psi_K_Mg_OH_HMW84(T, P):
# Coefficients from HMW84 Table 2
    psi = 0
    valid = T == 298.15
    return psi, valid

def psi_K_Mg_HCO3_HMW84(T, P):
# Coefficients from HMW84 Table 2
    psi = 0.0
    valid = T == 298.15
    return psi, valid

def psi_K_Mg_CO3_HMW84(T, P):
# Coefficients from HMW84 Table 2
    psi = 0.0
    valid = T == 298.15
    return psi, valid

def theta_K_MgOH_HMW84(T, P):
# Coefficients from HMW84 Table 2
    theta = 0.0
    valid = T == 298.15
    return theta, valid

def psi_K_MgOH_Cl_HMW84(T, P):
# Coefficients from HMW84 Table 2
    psi = 0.0
    valid = T == 298.15
    return psi, valid

def psi_K_MgOH_SO4_HMW84(T, P):
# Coefficients from HMW84 Table 2
    psi = 0.0
    valid = T == 298.15
    return psi, valid

def psi_K_MgOH_HSO4_HMW84(T, P):
# Coefficients from HMW84 Table 2
    psi = 0.0
    valid = T == 298.15
    return psi, valid

def psi_K_MgOH_OH_HMW84(T, P):
# Coefficients from HMW84 Table 2
    psi = 0
    valid = T == 298.15
    return psi, valid

def psi_K_MgOH_HCO3_HMW84(T, P):
# Coefficients from HMW84 Table 2
    psi = 0.0
    valid = T == 298.15
    return psi, valid

def psi_K_MgOH_CO3_HMW84(T, P):
# Coefficients from HMW84 Table 2
    psi = 0.0
    valid = T == 298.15
    return psi, valid

def theta_H_K_HMW84(T, P):
# Coefficients from HMW84 Table 2
    theta = 0.005
    valid = T == 298.15
    return theta, valid

def psi_H_K_Cl_HMW84(T, P):
# Coefficients from HMW84 Table 2
    psi = -0.011
    valid = T == 298.15
    return psi, valid

def psi_H_K_SO4_HMW84(T, P):
# Coefficients from HMW84 Table 2
    psi = 0.197
    valid = T == 298.15
    return psi, valid

def psi_H_K_HSO4_HMW84(T, P):
# Coefficients from HMW84 Table 2
    psi = -0.0265
    valid = T == 298.15
    return psi, valid

def psi_H_K_OH_HMW84(T, P):
# Coefficients from HMW84 Table 2
    psi = 0
    valid = T == 298.15
    return psi, valid

def psi_H_K_HCO3_HMW84(T, P):
# Coefficients from HMW84 Table 2
    psi = 0.0
    valid = T == 298.15
    return psi, valid

def psi_H_K_CO3_HMW84(T, P):
# Coefficients from HMW84 Table 2
    psi = 0.0
    valid = T == 298.15
    return psi, valid

def theta_Ca_Mg_HMW84(T, P):
# Coefficients from HMW84 Table 2
    theta = 0.007
    valid = T == 298.15
    return theta, valid

def psi_Ca_Mg_Cl_HMW84(T, P):
# Coefficients from HMW84 Table 2
    psi = -0.012
    valid = T == 298.15
    return psi, valid

def psi_Ca_Mg_SO4_HMW84(T, P):
# Coefficients from HMW84 Table 2
    psi = 0.024
    valid = T == 298.15
    return psi, valid

def psi_Ca_Mg_HSO4_HMW84(T, P):
# Coefficients from HMW84 Table 2
    psi = 0.0
    valid = T == 298.15
    return psi, valid

def psi_Ca_Mg_OH_HMW84(T, P):
# Coefficients from HMW84 Table 2
    psi = 0
    valid = T == 298.15
    return psi, valid

def psi_Ca_Mg_HCO3_HMW84(T, P):
# Coefficients from HMW84 Table 2
    psi = 0.0
    valid = T == 298.15
    return psi, valid

def psi_Ca_Mg_CO3_HMW84(T, P):
# Coefficients from HMW84 Table 2
    psi = 0.0
    valid = T == 298.15
    return psi, valid

def theta_Ca_MgOH_HMW84(T, P):
# Coefficients from HMW84 Table 2
    theta = 0.0
    valid = T == 298.15
    return theta, valid

def psi_Ca_MgOH_Cl_HMW84(T, P):
# Coefficients from HMW84 Table 2
    psi = 0.0
    valid = T == 298.15
    return psi, valid

def psi_Ca_MgOH_SO4_HMW84(T, P):
# Coefficients from HMW84 Table 2
    psi = 0.0
    valid = T == 298.15
    return psi, valid

def psi_Ca_MgOH_HSO4_HMW84(T, P):
# Coefficients from HMW84 Table 2
    psi = 0.0
    valid = T == 298.15
    return psi, valid

def psi_Ca_MgOH_OH_HMW84(T, P):
# Coefficients from HMW84 Table 2
    psi = 0
    valid = T == 298.15
    return psi, valid

def psi_Ca_MgOH_HCO3_HMW84(T, P):
# Coefficients from HMW84 Table 2
    psi = 0.0
    valid = T == 298.15
    return psi, valid

def psi_Ca_MgOH_CO3_HMW84(T, P):
# Coefficients from HMW84 Table 2
    psi = 0.0
    valid = T == 298.15
    return psi, valid

def theta_Ca_H_HMW84(T, P):
# Coefficients from HMW84 Table 2
    theta = 0.092
    valid = T == 298.15
    return theta, valid

def psi_Ca_H_Cl_HMW84(T, P):
# Coefficients from HMW84 Table 2
    psi = -0.015
    valid = T == 298.15
    return psi, valid

def psi_Ca_H_SO4_HMW84(T, P):
# Coefficients from HMW84 Table 2
    psi = 0.0
    valid = T == 298.15
    return psi, valid

def psi_Ca_H_HSO4_HMW84(T, P):
# Coefficients from HMW84 Table 2
    psi = 0.0
    valid = T == 298.15
    return psi, valid

def psi_Ca_H_OH_HMW84(T, P):
# Coefficients from HMW84 Table 2
    psi = 0
    valid = T == 298.15
    return psi, valid

def psi_Ca_H_HCO3_HMW84(T, P):
# Coefficients from HMW84 Table 2
    psi = 0.0
    valid = T == 298.15
    return psi, valid

def psi_Ca_H_CO3_HMW84(T, P):
# Coefficients from HMW84 Table 2
    psi = 0.0
    valid = T == 298.15
    return psi, valid

def theta_Mg_MgOH_HMW84(T, P):
# Coefficients from HMW84 Table 2
    theta = 0.0
    valid = T == 298.15
    return theta, valid

def psi_Mg_MgOH_Cl_HMW84(T, P):
# Coefficients from HMW84 Table 2
    psi = 0.028
    valid = T == 298.15
    return psi, valid

def psi_Mg_MgOH_SO4_HMW84(T, P):
# Coefficients from HMW84 Table 2
    psi = 0.0
    valid = T == 298.15
    return psi, valid

def psi_Mg_MgOH_HSO4_HMW84(T, P):
# Coefficients from HMW84 Table 2
    psi = 0.0
    valid = T == 298.15
    return psi, valid

def psi_Mg_MgOH_OH_HMW84(T, P):
# Coefficients from HMW84 Table 2
    psi = 0
    valid = T == 298.15
    return psi, valid

def psi_Mg_MgOH_HCO3_HMW84(T, P):
# Coefficients from HMW84 Table 2
    psi = 0.0
    valid = T == 298.15
    return psi, valid

def psi_Mg_MgOH_CO3_HMW84(T, P):
# Coefficients from HMW84 Table 2
    psi = 0.0
    valid = T == 298.15
    return psi, valid

def theta_H_Mg_HMW84(T, P):
# Coefficients from HMW84 Table 2
    theta = 0.1
    valid = T == 298.15
    return theta, valid

def psi_H_Mg_Cl_HMW84(T, P):
# Coefficients from HMW84 Table 2
    psi = -0.011
    valid = T == 298.15
    return psi, valid

def psi_H_Mg_SO4_HMW84(T, P):
# Coefficients from HMW84 Table 2
    psi = 0.0
    valid = T == 298.15
    return psi, valid

def psi_H_Mg_HSO4_HMW84(T, P):
# Coefficients from HMW84 Table 2
    psi = -0.0178
    valid = T == 298.15
    return psi, valid

def psi_H_Mg_OH_HMW84(T, P):
# Coefficients from HMW84 Table 2
    psi = 0
    valid = T == 298.15
    return psi, valid

def psi_H_Mg_HCO3_HMW84(T, P):
# Coefficients from HMW84 Table 2
    psi = 0.0
    valid = T == 298.15
    return psi, valid

def psi_H_Mg_CO3_HMW84(T, P):
# Coefficients from HMW84 Table 2
    psi = 0.0
    valid = T == 298.15
    return psi, valid

def theta_H_MgOH_HMW84(T, P):
# Coefficients from HMW84 Table 2
    theta = 0.0
    valid = T == 298.15
    return theta, valid

def psi_H_MgOH_Cl_HMW84(T, P):
# Coefficients from HMW84 Table 2
    psi = 0.0
    valid = T == 298.15
    return psi, valid

def psi_H_MgOH_SO4_HMW84(T, P):
# Coefficients from HMW84 Table 2
    psi = 0.0
    valid = T == 298.15
    return psi, valid

def psi_H_MgOH_HSO4_HMW84(T, P):
# Coefficients from HMW84 Table 2
    psi = 0.0
    valid = T == 298.15
    return psi, valid

def psi_H_MgOH_OH_HMW84(T, P):
# Coefficients from HMW84 Table 2
    psi = 0
    valid = T == 298.15
    return psi, valid

def psi_H_MgOH_HCO3_HMW84(T, P):
# Coefficients from HMW84 Table 2
    psi = 0.0
    valid = T == 298.15
    return psi, valid

def psi_H_MgOH_CO3_HMW84(T, P):
# Coefficients from HMW84 Table 2
    psi = 0.0
    valid = T == 298.15
    return psi, valid

# --- Auto-generated by HMW84_funcgen_caa.py ----------------------------------

def theta_Cl_SO4_HMW84(T, P):
# Coefficients from HMW84 Table 2
    theta = 0.02
    valid = T == 298.15
    return theta, valid

def psi_Na_Cl_SO4_HMW84(T, P):
# Coefficients from HMW84 Table 2
    psi = 0.0014
    valid = T == 298.15
    return psi, valid

def psi_K_Cl_SO4_HMW84(T, P):
# Coefficients from HMW84 Table 2
    psi = 0.0
    valid = T == 298.15
    return psi, valid

def psi_Ca_Cl_SO4_HMW84(T, P):
# Coefficients from HMW84 Table 2
    psi = -0.018
    valid = T == 298.15
    return psi, valid

def psi_Mg_Cl_SO4_HMW84(T, P):
# Coefficients from HMW84 Table 2
    psi = -0.004
    valid = T == 298.15
    return psi, valid

def psi_MgOH_Cl_SO4_HMW84(T, P):
# Coefficients from HMW84 Table 2
    psi = 0
    valid = T == 298.15
    return psi, valid

def psi_H_Cl_SO4_HMW84(T, P):
# Coefficients from HMW84 Table 2
    psi = 0.0
    valid = T == 298.15
    return psi, valid

def theta_Cl_HSO4_HMW84(T, P):
# Coefficients from HMW84 Table 2
    theta = -0.006
    valid = T == 298.15
    return theta, valid

def psi_Na_Cl_HSO4_HMW84(T, P):
# Coefficients from HMW84 Table 2
    psi = -0.006
    valid = T == 298.15
    return psi, valid

def psi_K_Cl_HSO4_HMW84(T, P):
# Coefficients from HMW84 Table 2
    psi = 0.0
    valid = T == 298.15
    return psi, valid

def psi_Ca_Cl_HSO4_HMW84(T, P):
# Coefficients from HMW84 Table 2
    psi = 0.0
    valid = T == 298.15
    return psi, valid

def psi_Mg_Cl_HSO4_HMW84(T, P):
# Coefficients from HMW84 Table 2
    psi = 0.0
    valid = T == 298.15
    return psi, valid

def psi_MgOH_Cl_HSO4_HMW84(T, P):
# Coefficients from HMW84 Table 2
    psi = 0
    valid = T == 298.15
    return psi, valid

def psi_H_Cl_HSO4_HMW84(T, P):
# Coefficients from HMW84 Table 2
    psi = 0.013
    valid = T == 298.15
    return psi, valid

def theta_Cl_OH_HMW84(T, P):
# Coefficients from HMW84 Table 2
    theta = -0.05
    valid = T == 298.15
    return theta, valid

def psi_Na_Cl_OH_HMW84(T, P):
# Coefficients from HMW84 Table 2
    psi = -0.006
    valid = T == 298.15
    return psi, valid

def psi_K_Cl_OH_HMW84(T, P):
# Coefficients from HMW84 Table 2
    psi = -0.006
    valid = T == 298.15
    return psi, valid

def psi_Ca_Cl_OH_HMW84(T, P):
# Coefficients from HMW84 Table 2
    psi = -0.025
    valid = T == 298.15
    return psi, valid

def psi_Mg_Cl_OH_HMW84(T, P):
# Coefficients from HMW84 Table 2
    psi = 0.0
    valid = T == 298.15
    return psi, valid

def psi_MgOH_Cl_OH_HMW84(T, P):
# Coefficients from HMW84 Table 2
    psi = 0
    valid = T == 298.15
    return psi, valid

def psi_H_Cl_OH_HMW84(T, P):
# Coefficients from HMW84 Table 2
    psi = 0.0
    valid = T == 298.15
    return psi, valid

def theta_Cl_HCO3_HMW84(T, P):
# Coefficients from HMW84 Table 2
    theta = 0.03
    valid = T == 298.15
    return theta, valid

def psi_Na_Cl_HCO3_HMW84(T, P):
# Coefficients from HMW84 Table 2
    psi = -0.15
    valid = T == 298.15
    return psi, valid

def psi_K_Cl_HCO3_HMW84(T, P):
# Coefficients from HMW84 Table 2
    psi = 0.0
    valid = T == 298.15
    return psi, valid

def psi_Ca_Cl_HCO3_HMW84(T, P):
# Coefficients from HMW84 Table 2
    psi = 0.0
    valid = T == 298.15
    return psi, valid

def psi_Mg_Cl_HCO3_HMW84(T, P):
# Coefficients from HMW84 Table 2
    psi = -0.096
    valid = T == 298.15
    return psi, valid

def psi_MgOH_Cl_HCO3_HMW84(T, P):
# Coefficients from HMW84 Table 2
    psi = 0
    valid = T == 298.15
    return psi, valid

def psi_H_Cl_HCO3_HMW84(T, P):
# Coefficients from HMW84 Table 2
    psi = 0.0
    valid = T == 298.15
    return psi, valid

def theta_CO3_Cl_HMW84(T, P):
# Coefficients from HMW84 Table 2
    theta = -0.02
    valid = T == 298.15
    return theta, valid

def psi_Na_CO3_Cl_HMW84(T, P):
# Coefficients from HMW84 Table 2
    psi = 0.0085
    valid = T == 298.15
    return psi, valid

def psi_K_CO3_Cl_HMW84(T, P):
# Coefficients from HMW84 Table 2
    psi = 0.004
    valid = T == 298.15
    return psi, valid

def psi_Ca_CO3_Cl_HMW84(T, P):
# Coefficients from HMW84 Table 2
    psi = 0.0
    valid = T == 298.15
    return psi, valid

def psi_Mg_CO3_Cl_HMW84(T, P):
# Coefficients from HMW84 Table 2
    psi = 0.0
    valid = T == 298.15
    return psi, valid

def psi_MgOH_CO3_Cl_HMW84(T, P):
# Coefficients from HMW84 Table 2
    psi = 0
    valid = T == 298.15
    return psi, valid

def psi_H_CO3_Cl_HMW84(T, P):
# Coefficients from HMW84 Table 2
    psi = 0.0
    valid = T == 298.15
    return psi, valid

def theta_HSO4_SO4_HMW84(T, P):
# Coefficients from HMW84 Table 2
    theta = 0.0
    valid = T == 298.15
    return theta, valid

def psi_Na_HSO4_SO4_HMW84(T, P):
# Coefficients from HMW84 Table 2
    psi = -0.0094
    valid = T == 298.15
    return psi, valid

def psi_K_HSO4_SO4_HMW84(T, P):
# Coefficients from HMW84 Table 2
    psi = -0.0677
    valid = T == 298.15
    return psi, valid

def psi_Ca_HSO4_SO4_HMW84(T, P):
# Coefficients from HMW84 Table 2
    psi = 0.0
    valid = T == 298.15
    return psi, valid

def psi_Mg_HSO4_SO4_HMW84(T, P):
# Coefficients from HMW84 Table 2
    psi = -0.0425
    valid = T == 298.15
    return psi, valid

def psi_MgOH_HSO4_SO4_HMW84(T, P):
# Coefficients from HMW84 Table 2
    psi = 0
    valid = T == 298.15
    return psi, valid

def psi_H_HSO4_SO4_HMW84(T, P):
# Coefficients from HMW84 Table 2
    psi = 0.0
    valid = T == 298.15
    return psi, valid

def theta_OH_SO4_HMW84(T, P):
# Coefficients from HMW84 Table 2
    theta = -0.013
    valid = T == 298.15
    return theta, valid

def psi_Na_OH_SO4_HMW84(T, P):
# Coefficients from HMW84 Table 2
    psi = -0.009
    valid = T == 298.15
    return psi, valid

def psi_K_OH_SO4_HMW84(T, P):
# Coefficients from HMW84 Table 2
    psi = -0.05
    valid = T == 298.15
    return psi, valid

def psi_Ca_OH_SO4_HMW84(T, P):
# Coefficients from HMW84 Table 2
    psi = 0.0
    valid = T == 298.15
    return psi, valid

def psi_Mg_OH_SO4_HMW84(T, P):
# Coefficients from HMW84 Table 2
    psi = 0.0
    valid = T == 298.15
    return psi, valid

def psi_MgOH_OH_SO4_HMW84(T, P):
# Coefficients from HMW84 Table 2
    psi = 0
    valid = T == 298.15
    return psi, valid

def psi_H_OH_SO4_HMW84(T, P):
# Coefficients from HMW84 Table 2
    psi = 0.0
    valid = T == 298.15
    return psi, valid

def theta_HCO3_SO4_HMW84(T, P):
# Coefficients from HMW84 Table 2
    theta = 0.01
    valid = T == 298.15
    return theta, valid

def psi_Na_HCO3_SO4_HMW84(T, P):
# Coefficients from HMW84 Table 2
    psi = -0.005
    valid = T == 298.15
    return psi, valid

def psi_K_HCO3_SO4_HMW84(T, P):
# Coefficients from HMW84 Table 2
    psi = 0.0
    valid = T == 298.15
    return psi, valid

def psi_Ca_HCO3_SO4_HMW84(T, P):
# Coefficients from HMW84 Table 2
    psi = 0.0
    valid = T == 298.15
    return psi, valid

def psi_Mg_HCO3_SO4_HMW84(T, P):
# Coefficients from HMW84 Table 2
    psi = -0.161
    valid = T == 298.15
    return psi, valid

def psi_MgOH_HCO3_SO4_HMW84(T, P):
# Coefficients from HMW84 Table 2
    psi = 0
    valid = T == 298.15
    return psi, valid

def psi_H_HCO3_SO4_HMW84(T, P):
# Coefficients from HMW84 Table 2
    psi = 0.0
    valid = T == 298.15
    return psi, valid

def theta_CO3_SO4_HMW84(T, P):
# Coefficients from HMW84 Table 2
    theta = 0.02
    valid = T == 298.15
    return theta, valid

def psi_Na_CO3_SO4_HMW84(T, P):
# Coefficients from HMW84 Table 2
    psi = -0.005
    valid = T == 298.15
    return psi, valid

def psi_K_CO3_SO4_HMW84(T, P):
# Coefficients from HMW84 Table 2
    psi = -0.009
    valid = T == 298.15
    return psi, valid

def psi_Ca_CO3_SO4_HMW84(T, P):
# Coefficients from HMW84 Table 2
    psi = 0.0
    valid = T == 298.15
    return psi, valid

def psi_Mg_CO3_SO4_HMW84(T, P):
# Coefficients from HMW84 Table 2
    psi = 0.0
    valid = T == 298.15
    return psi, valid

def psi_MgOH_CO3_SO4_HMW84(T, P):
# Coefficients from HMW84 Table 2
    psi = 0
    valid = T == 298.15
    return psi, valid

def psi_H_CO3_SO4_HMW84(T, P):
# Coefficients from HMW84 Table 2
    psi = 0.0
    valid = T == 298.15
    return psi, valid

def theta_HSO4_OH_HMW84(T, P):
# Coefficients from HMW84 Table 2
    theta = 0.0
    valid = T == 298.15
    return theta, valid

def psi_Na_HSO4_OH_HMW84(T, P):
# Coefficients from HMW84 Table 2
    psi = 0.0
    valid = T == 298.15
    return psi, valid

def psi_K_HSO4_OH_HMW84(T, P):
# Coefficients from HMW84 Table 2
    psi = 0.0
    valid = T == 298.15
    return psi, valid

def psi_Ca_HSO4_OH_HMW84(T, P):
# Coefficients from HMW84 Table 2
    psi = 0.0
    valid = T == 298.15
    return psi, valid

def psi_Mg_HSO4_OH_HMW84(T, P):
# Coefficients from HMW84 Table 2
    psi = 0.0
    valid = T == 298.15
    return psi, valid

def psi_MgOH_HSO4_OH_HMW84(T, P):
# Coefficients from HMW84 Table 2
    psi = 0
    valid = T == 298.15
    return psi, valid

def psi_H_HSO4_OH_HMW84(T, P):
# Coefficients from HMW84 Table 2
    psi = 0.0
    valid = T == 298.15
    return psi, valid

def theta_HCO3_HSO4_HMW84(T, P):
# Coefficients from HMW84 Table 2
    theta = 0.0
    valid = T == 298.15
    return theta, valid

def psi_Na_HCO3_HSO4_HMW84(T, P):
# Coefficients from HMW84 Table 2
    psi = 0.0
    valid = T == 298.15
    return psi, valid

def psi_K_HCO3_HSO4_HMW84(T, P):
# Coefficients from HMW84 Table 2
    psi = 0.0
    valid = T == 298.15
    return psi, valid

def psi_Ca_HCO3_HSO4_HMW84(T, P):
# Coefficients from HMW84 Table 2
    psi = 0.0
    valid = T == 298.15
    return psi, valid

def psi_Mg_HCO3_HSO4_HMW84(T, P):
# Coefficients from HMW84 Table 2
    psi = 0.0
    valid = T == 298.15
    return psi, valid

def psi_MgOH_HCO3_HSO4_HMW84(T, P):
# Coefficients from HMW84 Table 2
    psi = 0
    valid = T == 298.15
    return psi, valid

def psi_H_HCO3_HSO4_HMW84(T, P):
# Coefficients from HMW84 Table 2
    psi = 0.0
    valid = T == 298.15
    return psi, valid

def theta_CO3_HSO4_HMW84(T, P):
# Coefficients from HMW84 Table 2
    theta = 0.0
    valid = T == 298.15
    return theta, valid

def psi_Na_CO3_HSO4_HMW84(T, P):
# Coefficients from HMW84 Table 2
    psi = 0.0
    valid = T == 298.15
    return psi, valid

def psi_K_CO3_HSO4_HMW84(T, P):
# Coefficients from HMW84 Table 2
    psi = 0.0
    valid = T == 298.15
    return psi, valid

def psi_Ca_CO3_HSO4_HMW84(T, P):
# Coefficients from HMW84 Table 2
    psi = 0.0
    valid = T == 298.15
    return psi, valid

def psi_Mg_CO3_HSO4_HMW84(T, P):
# Coefficients from HMW84 Table 2
    psi = 0.0
    valid = T == 298.15
    return psi, valid

def psi_MgOH_CO3_HSO4_HMW84(T, P):
# Coefficients from HMW84 Table 2
    psi = 0
    valid = T == 298.15
    return psi, valid

def psi_H_CO3_HSO4_HMW84(T, P):
# Coefficients from HMW84 Table 2
    psi = 0.0
    valid = T == 298.15
    return psi, valid

def theta_HCO3_OH_HMW84(T, P):
# Coefficients from HMW84 Table 2
    theta = 0.0
    valid = T == 298.15
    return theta, valid

def psi_Na_HCO3_OH_HMW84(T, P):
# Coefficients from HMW84 Table 2
    psi = 0.0
    valid = T == 298.15
    return psi, valid

def psi_K_HCO3_OH_HMW84(T, P):
# Coefficients from HMW84 Table 2
    psi = 0.0
    valid = T == 298.15
    return psi, valid

def psi_Ca_HCO3_OH_HMW84(T, P):
# Coefficients from HMW84 Table 2
    psi = 0.0
    valid = T == 298.15
    return psi, valid

def psi_Mg_HCO3_OH_HMW84(T, P):
# Coefficients from HMW84 Table 2
    psi = 0.0
    valid = T == 298.15
    return psi, valid

def psi_MgOH_HCO3_OH_HMW84(T, P):
# Coefficients from HMW84 Table 2
    psi = 0
    valid = T == 298.15
    return psi, valid

def psi_H_HCO3_OH_HMW84(T, P):
# Coefficients from HMW84 Table 2
    psi = 0.0
    valid = T == 298.15
    return psi, valid

def theta_CO3_OH_HMW84(T, P):
# Coefficients from HMW84 Table 2
    theta = 0.1
    valid = T == 298.15
    return theta, valid

def psi_Na_CO3_OH_HMW84(T, P):
# Coefficients from HMW84 Table 2
    psi = -0.017
    valid = T == 298.15
    return psi, valid

def psi_K_CO3_OH_HMW84(T, P):
# Coefficients from HMW84 Table 2
    psi = -0.01
    valid = T == 298.15
    return psi, valid

def psi_Ca_CO3_OH_HMW84(T, P):
# Coefficients from HMW84 Table 2
    psi = 0.0
    valid = T == 298.15
    return psi, valid

def psi_Mg_CO3_OH_HMW84(T, P):
# Coefficients from HMW84 Table 2
    psi = 0.0
    valid = T == 298.15
    return psi, valid

def psi_MgOH_CO3_OH_HMW84(T, P):
# Coefficients from HMW84 Table 2
    psi = 0
    valid = T == 298.15
    return psi, valid

def psi_H_CO3_OH_HMW84(T, P):
# Coefficients from HMW84 Table 2
    psi = 0.0
    valid = T == 298.15
    return psi, valid

def theta_CO3_HCO3_HMW84(T, P):
# Coefficients from HMW84 Table 2
    theta = -0.04
    valid = T == 298.15
    return theta, valid

def psi_Na_CO3_HCO3_HMW84(T, P):
# Coefficients from HMW84 Table 2
    psi = 0.002
    valid = T == 298.15
    return psi, valid

def psi_K_CO3_HCO3_HMW84(T, P):
# Coefficients from HMW84 Table 2
    psi = 0.012
    valid = T == 298.15
    return psi, valid

def psi_Ca_CO3_HCO3_HMW84(T, P):
# Coefficients from HMW84 Table 2
    psi = 0.0
    valid = T == 298.15
    return psi, valid

def psi_Mg_CO3_HCO3_HMW84(T, P):
# Coefficients from HMW84 Table 2
    psi = 0.0
    valid = T == 298.15
    return psi, valid

def psi_MgOH_CO3_HCO3_HMW84(T, P):
# Coefficients from HMW84 Table 2
    psi = 0
    valid = T == 298.15
    return psi, valid

def psi_H_CO3_HCO3_HMW84(T, P):
# Coefficients from HMW84 Table 2
    psi = 0.0
    valid = T == 298.15
    return psi, valid

# === HARVIE, MOLLER AND WEARE 1984 ===========================================
###############################################################################

#%%############################################################################
# === MILLERO & PIERROT 1998 ==================================================

def MP98_eq15(T,q):

    # q[0] = PR
    # q[1] = PJ  * 1e5
    # q[2] = PRL * 1e4

    Tr = 298.15

    return q[0] + q[1]*1e-5 * (Tr**3/3 - Tr**2 * q[2]*1e-4) * (1/T - 1/Tr) \
        + q[1]*1e-5 * (T**2 - Tr**2) / 6

# --- bC: sodium iodide -------------------------------------------------------

def bC_Na_I_MP98(T, P):

    b0    = MP98_eq15(T,float_([ 0.1195,
                                -1.01  ,
                                 8.355 ]))

    b1    = MP98_eq15(T,float_([ 0.3439,
                                -2.54  ,
                                 8.28  ]))

    b2 = 0

    Cphi  = MP98_eq15(T,float_([ 0.0018,
                                 0     ,
                                -0.835 ]))

    zNa   = +1
    zI    = -1
    C0    = Cphi / (2 * sqrt(np_abs(zNa * zI)))

    C1 = 0

    alph1 = 2
    alph2 = -9
    omega = -9

    valid = logical_and(T >= 273.15, T <= 323.15)

    return b0, b1, b2, C0, C1, alph1, alph2, omega, valid

# --- bC: sodium bromide ------------------------------------------------------

def bC_Na_Br_MP98(T, P):

    b0    = MP98_eq15(T,float_([  0.0973 ,
                                - 1.3    ,
                                  7.692  ]))

    b1    = MP98_eq15(T,float_([  0.2791 ,
                                - 1.06   ,
                                 10.79   ]))

    b2 = 0

    Cphi  = MP98_eq15(T,float_([  0.00116,
                                  0.16405,
                                - 0.93   ]))

    zNa   = +1
    zBr   = -1
    C0    = Cphi / (2 * sqrt(np_abs(zNa * zBr)))

    C1 = 0

    alph1 = 2
    alph2 = -9
    omega = -9

    valid = logical_and(T >= 273.15, T <= 323.15)

    return b0, b1, b2, C0, C1, alph1, alph2, omega, valid

# --- bC: sodium fluoride -----------------------------------------------------

def bC_Na_F_MP98(T, P):

    b0    = MP98_eq15(T,float_([  0.215   ,
                                - 2.37    ,
                                  5.361e-4]))

    b1    = MP98_eq15(T,float_([  0.2107  ,
                                  0       ,
                                  8.7e-4  ]))

    b2 = 0
    C0 = 0
    C1 = 0

    alph1 = 2
    alph2 = -9
    omega = -9

    valid = logical_and(T >= 273.15, T <= 323.15)

    return b0, b1, b2, C0, C1, alph1, alph2, omega, valid

# --- bC: potassium bromide ---------------------------------------------------

def bC_K_Br_MP98(T, P):

    b0    = MP98_eq15(T,float_([  0.0569 ,
                                - 1.43   ,
                                  7.39   ]))

    b1    = MP98_eq15(T,float_([  0.2122 ,
                                - 0.762  ,
                                  1.74   ]))

    b2 = 0

    Cphi  = MP98_eq15(T,float_([- 0.0018 ,
                                  0.216  ,
                                - 0.7004 ]))

    zK    = +1
    zBr   = -1
    C0    = Cphi / (2 * sqrt(np_abs(zK * zBr)))

    C1 = 0

    alph1 = 2
    alph2 = -9
    omega = -9

    valid = logical_and(T >= 273.15, T <= 323.15)

    return b0, b1, b2, C0, C1, alph1, alph2, omega, valid

# --- bC: potassium fluoride --------------------------------------------------

def bC_K_F_MP98(T, P):

    b0    = MP98_eq15(T,float_([  0.08089,
                                - 1.39   ,
                                  2.14   ]))

    b1    = MP98_eq15(T,float_([  0.2021 ,
                                  0      ,
                                  5.44   ]))

    b2 = 0

    Cphi  = MP98_eq15(T,float_([  0.00093,
                                  0      ,
                                  0.595  ]))

    zK    = +1
    zF    = -1
    C0    = Cphi / (2 * sqrt(np_abs(zK * zF)))

    C1 = 0

    alph1 = 2
    alph2 = -9
    omega = -9

    valid = logical_and(T >= 273.15, T <= 323.15)

    return b0, b1, b2, C0, C1, alph1, alph2, omega, valid

# --- bC: potassium hydroxide -------------------------------------------------

def bC_K_OH_MP98(T, P):

    b0    = MP98_eq15(T,float_([  0.1298 ,
                                - 0.946  ,
                                  9.914  ])) # copy of KI

    b1    = MP98_eq15(T,float_([  0.32   ,
                                - 2.59   ,
                                 11.86   ])) # copy of KI

    b2 = 0

    Cphi  = MP98_eq15(T,float_([- 0.0041 ,
                                  0.0638 ,
                                - 0.944  ])) # copy of KI

    zK    = +1
    zOH   = -1
    C0    = Cphi / (2 * sqrt(np_abs(zK * zOH)))

    C1 = 0

    alph1 = 2
    alph2 = -9
    omega = -9

    valid = logical_and(T >= 273.15, T <= 323.15)

    return b0, b1, b2, C0, C1, alph1, alph2, omega, valid

# --- bC: potassium iodide ----------------------------------------------------

def bC_K_I_MP98(T, P):

    b0    = MP98_eq15(T,float_([  0.0746 ,
                                - 0.748  ,
                                  9.914  ]))

    b1    = MP98_eq15(T,float_([  0.2517 ,
                                - 1.8    ,
                                 11.86   ]))

    b2 = 0

    Cphi  = MP98_eq15(T,float_([- 0.00414,
                                  0      ,
                                - 0.944  ]))

    zK    = +1
    zI    = -1
    C0    = Cphi / (2 * sqrt(np_abs(zK * zI)))

    C1 = 0

    alph1 = 2
    alph2 = -9
    omega = -9

    valid = logical_and(T >= 273.15, T <= 323.15)

    return b0, b1, b2, C0, C1, alph1, alph2, omega, valid

#~~~~ Table A3 ~~~~~~~~~~~~~~~~~~~~~~~~~~~~~~~~~~~~~~~~~~~~~~~~~~~~~~~~~~~~~~~~

def MP98_eqTableA3(T,abc):
    Tr = 298.15
    return abc[0] + abc[1] * (T - Tr) + abc[2] * (T - Tr)**2

# --- bC: sodium bisulfate ----------------------------------------------------
#
# MP98 cite Pierrot et al. (1997) J Solution Chem 26(1),
#   but their equations look quite different, and there is no Cphi there.
# This equation is therefore directly from MP98.

def bC_Na_HSO4_MP98(T, P):

    b0 = MP98_eqTableA3(T,float_([ 0.544    ,
                                  -1.8478e-3,
                                   5.3937e-5]))

    b1 = MP98_eqTableA3(T,float_([ 0.3826401,
                                  -1.8431e-2,
                                   0        ]))

    b2 = 0

    Cphi = 0.003905

    zNa   = +1
    zHSO4 = -1

    C0 = Cphi / (2 * sqrt(np_abs(zNa * zHSO4)))
    C1 = 0

    alph1 = 2
    alph2 = -9
    omega = -9

    valid = logical_and(T >= 273.15, T <= 323.15)

    return b0, b1, b2, C0, C1, alph1, alph2, omega, valid


#~~~~ Copies ~~~~~~~~~~~~~~~~~~~~~~~~~~~~~~~~~~~~~~~~~~~~~~~~~~~~~~~~~~~~~~~~~~
#
# This section contains assignments that MP98 gave for unknown coefficients.
#
# They must be assigned in this format (using def) for CoefficientDictionary
#   methods like get_contents() to work properly.

def bC_Ca_SO3_MP98(T, P): return bC_Ca_SO4_M88(T, P)
def bC_Sr_SO4_MP98(T, P): return bC_Ca_SO4_M88(T, P)
def bC_Sr_BOH4_MP98(T, P): return bC_Ca_BOH4_SRM87(T, P)

# === MILLERO & PIERROT 1998 ==================================================
###############################################################################

#%%############################################################################
# === PITZER & MARGOYA 1973 ===================================================
#
# Experimental function - not production-ready

def bC_PM73(T, iset):

    zM, zX = props.charges(array(iset.split('-')))[0]

    PM73_Tables = {-1: PM73_TableI   ,
                   -2: PM73_TableVI  ,
                   -3: PM73_TableVIII,
                   -4: PM73_TableIX  ,
                   -5: PM73_TableIX  }

    b0 = full_like(T,PM73_Tables[zM*zX][iset]['b0'])
    b1 = full_like(T,PM73_Tables[zM*zX][iset]['b1'])
    b2 = 0

    Cphi = full_like(T,PM73_Tables[zM*zX][iset]['Cphi'])
    C0 = Cphi / (2 * sqrt(np_abs(zM * zX)))
    C1 = 0

    alph1 = 2
    alph2 = -9
    omega = -9

    valid = T == 298.15

    return b0, b1, b2, C0, C1, alph1, alph2, omega, valid

# --- bC: strontium bromide ---------------------------------------------------

def bC_Sr_Br_PM73(T, P):

    # PM73 cite Robinson & Stokes (1965) Electrolyte Solutions, 2nd Ed.

    b0 = full_like(T,0.4415 * 3/4)
    b1 = full_like(T,2.282  * 3/4)
    b2 = 0

    Cphi = full_like(T,0.00231 * 3/2**2.5)
    zSr = +2
    zBr = -1

    C0 = Cphi / (2 * sqrt(np_abs(zSr * zBr)))
    C1 = 0

    alph1 = 2
    alph2 = -9
    omega = -9

    valid = T == 298.15

    return b0, b1, b2, C0, C1, alph1, alph2, omega, valid

# --- bC: strontium chloride --------------------------------------------------

def bC_Sr_Cl_PM73(T, P):

    # PM73 cite Robinson & Stokes (1965) Electrolyte Solutions, 2nd Ed.

    b0 = full_like(T,0.3810 * 3/4)
    b1 = full_like(T,2.223  * 3/4)
    b2 = 0

    Cphi = full_like(T,-0.00246 * 3/2**2.5)
    zSr = +2
    zCl = -1

    C0 = Cphi / (2 * sqrt(np_abs(zSr * zCl)))
    C1 = 0

    alph1 = 2
    alph2 = -9
    omega = -9

    valid = T == 298.15

    return b0, b1, b2, C0, C1, alph1, alph2, omega, valid

# --- bC: potassium dihydrogen-phosphate --------------------------------------

def bC_K_H2PO4_PM73(T, P):

    b0 = -0.0678
    b1 = -0.1042
    b2 = 0
    C0 = 0
    C1 = 0

    alph1 = 2
    alph2 = -9
    omega = -9

    valid = T == 298.15

    return b0, b1, b2, C0, C1, alph1, alph2, omega, valid

# --- bC: potassium thiocyanate -----------------------------------------------

def bC_K_SCN_PM73(T, P):

    b0 = 0.0416
    b1 = 0.2302
    b2 = 0

    Cphi = -0.00252
    zK   = +1
    zSCN = -1

    C0 = Cphi / (2 * sqrt(np_abs(zK * zSCN)))
    C1 = 0

    alph1 = 2
    alph2 = -9
    omega = -9

    valid = T == 298.15

    return b0, b1, b2, C0, C1, alph1, alph2, omega, valid

# === PITZER & MARGOYA 1973 ===================================================
###############################################################################

###############################################################################
# === SILVESTER & PITZER 1978 =================================================

# General procedure:
#  - Inherit 298.15 K value from PM73;
#  - Add temperature derivative correction from SP78.

SP78_Tr = 298.15

# --- bC: strontium bromide ---------------------------------------------------

def bC_Sr_Br_SP78(T, P):

    # SP78 cite Lange & Streeck (1930) Z Phys Chem Abt A 152

    b0r,b1r,b2,C0,C1, alph1,alph2,omega, _ = bC_Sr_Br_PM73(T, P)

    b0 = b0r + float_(-0.437 * 1e-3 * 3/4) * (T - SP78_Tr)
    b1 = b1r + float_( 8.71  * 1e-3 * 3/4) * (T - SP78_Tr)

    # Validity range declared by MP98
    valid = logical_and(T >= 283.15,T <= 313.15)

    return b0, b1, b2, C0, C1, alph1, alph2, omega, valid

# --- bC: strontium chloride --------------------------------------------------

def bC_Sr_Cl_SP78(T, P):

    # SP78 cite Lange & Streeck (1930) Z Phys Chem Abt A 152

    b0r,b1r,b2,C0,C1, alph1,alph2,omega, _ = bC_Sr_Br_PM73(T, P)

    b0 = b0r + float_(0.956 * 1e-3 * 3/4) * (T - SP78_Tr)
    b1 = b1r + float_(3.79  * 1e-3 * 3/4) * (T - SP78_Tr)

    # Validity range declared by MP98
    valid = logical_and(T >= 283.15,T <= 313.15)

    return b0, b1, b2, C0, C1, alph1, alph2, omega, valid

# --- bC: potassium dihydrogen-phosphate --------------------------------------

def bC_K_H2PO4_SP78(T, P):

    b0r,b1r,b2,C0r,C1, alph1,alph2,omega, _ = bC_K_H2PO4_PM73(T, P)

    b0 = b0r + float_( 6.045 * 1e-4) * (T - SP78_Tr)
    b1 = b1r + float_(28.6   * 1e-4) * (T - SP78_Tr)

    zK     = +1
    zH2PO4 = -1

    Cphi = C0r * (2 * sqrt(np_abs(zK * zH2PO4))) \
           + float_(-10.11 * 1e-5) * (T - SP78_Tr)

    C0 = Cphi / (2 * sqrt(np_abs(zK * zH2PO4)))

    alph1 = 2
    alph2 = -9
    omega = -9

    # Validity range declared by MP98
    valid = logical_and(T >= 283.15,T <= 313.15)

    return b0, b1, b2, C0, C1, alph1, alph2, omega, valid

# --- bC: potassium thiocyanate -----------------------------------------------

def bC_K_SCN_SP78(T, P):

    b0r,b1r,b2,C0r,C1, alph1,alph2,omega, _ = bC_K_SCN_PM73(T, P)

    b0 = b0r + float_( 6.87 * 1e-4) * (T - SP78_Tr)
    b1 = b1r + float_(37    * 1e-4) * (T - SP78_Tr)

    zK   = +1
    zSCN = -1

    Cphi = C0r * (2 * sqrt(np_abs(zK * zSCN))) \
           + float_(0.43 * 1e-5) * (T - SP78_Tr)

    C0 = Cphi / (2 * sqrt(np_abs(zK * zSCN)))

    alph1 = 2
    alph2 = -9
    omega = -9

    # Validity range declared by MP98
    valid = logical_and(T >= 283.15,T <= 313.15)

    return b0, b1, b2, C0, C1, alph1, alph2, omega, valid

# === SILVESTER & PITZER 1978 =================================================
###############################################################################

#%%############################################################################
# === PEIPER & PITZER 1982 ====================================================

# The equation below was derived by MP Humphreys.

def PP82_eqMPH(T,q):

    Tr = 298.15

    return q[0] + q[1] * (T - Tr) + q[2] * (T - Tr)**2 / 2

# --- bC: sodium carbonate ----------------------------------------------------

def bC_Na_CO3_PP82(T, P):

    # I have no idea where MP98 got their T**2 coefficients from
    #   or why they are so small.
    b0 = PP82_eqMPH(T,float_([
          0.0362 ,
          1.79e-3,
        - 4.22e-5]))

    b1 = PP82_eqMPH(T,float_([
          1.51   ,
          2.05e-3,
        -16.8e-5 ]))

    b2 = 0

    Cphi = 0.0052
    zNa  = +1
    zCO3 = -2

    C0 = Cphi / (2 * sqrt(np_abs(zNa * zCO3)))
    C1 = 0

    alph1 = 2
    alph2 = -9
    omega = -9

    valid = logical_and(T >= 273.15, T <= 323.15)

    return b0, b1, b2, C0, C1, alph1, alph2, omega, valid

# --- bC: sodium bicarbonate --------------------------------------------------

def bC_Na_HCO3_PP82(T, P):

    # I have no idea where MP98 got their T**2 coefficients from
    #   or why they are so small.
    b0 = PP82_eqMPH(T,float_([
         0.028  ,
         1.00e-3,
        -2.6e-5 ]))

    b1 = PP82_eqMPH(T,float_([
         0.044  ,
         1.10e-3,
        -4.3e-5 ]))

    b2 = 0

    C0 = 0
    C1 = 0

    alph1 = 2
    alph2 = -9
    omega = -9

    valid = logical_and(T >= 273.15, T <= 323.15)

    return b0, b1, b2, C0, C1, alph1, alph2, omega, valid

# --- theta: chloride bicarbonate ---------------------------------------------

def theta_Cl_HCO3_PP82(T, P):

    theta = 0.0359
    valid = T == 298.15

    return theta, valid

# --- theta: chloride carbonate -----------------------------------------------

def theta_Cl_CO3_PP82(T, P):

    theta = -0.053
    valid = T == 298.15

    return theta, valid

# --- psi: sodium chloride bicarbonate ----------------------------------------

def psi_Na_Cl_HCO3_PP82(T, P):

    psi = -0.0143
    valid = T == 298.15

    return psi, valid

# === PEIPER & PITZER 1982 ====================================================
###############################################################################

#%%############################################################################
# === ROY ET AL 1983 ==========================================================

def bC_K_HCO3_RGW83(T, P):

    b0 = -0.022
    b1 = full_like(T, 0.09 )
    b2 = 0
    C0 = 0
    C1 = 0

    alph1 = 2
    alph2 = -9
    omega = -9

    valid = T == 298.15

    return b0, b1, b2, C0, C1, alph1, alph2, omega, valid

# === ROY ET AL 1983 ==========================================================
###############################################################################

#%%############################################################################
# === HERSHEY ET AL 1988 ======================================================

# --- bC: sodium bisulfide ----------------------------------------------------

def bC_Na_HS_HPM88(T, P):

    b0 = 3.66e-1 - 6.75e+1 / T
    b1 = 0
    b2 = 0

    Cphi = full_like(T,-1.27e-2)

    zNa = +1
    zHS = -1
    C0 = Cphi / (2 * sqrt(np_abs(zNa * zHS)))

    C1 = 0

    alph1 = -9
    alph2 = -9
    omega = -9

    valid = logical_and(T >= 278.15,T <= 318.15)

    return b0, b1, b2, C0, C1, alph1, alph2, omega, valid

# --- bC: potassium bisulfide -------------------------------------------------

def bC_K_HS_HPM88(T, P):

    b0 = 6.37e-1 - 1.40e+2 / T
    b1 = 0
    b2 = 0

    Cphi = full_like(T,-1.94e-1)

    zK  = +1
    zHS = -1
    C0 = Cphi / (2 * sqrt(np_abs(zK * zHS)))

    C1 = 0

    alph1 = -9
    alph2 = -9
    omega = -9

    valid = logical_and(T >= 278.15,T <= 298.15)

    return b0, b1, b2, C0, C1, alph1, alph2, omega, valid

# --- bC: magnesium bisulfide -------------------------------------------------

def bC_Mg_HS_HPM88(T, P):

    b0 = full_like(T,1.70e-1)
    b1 = full_like(T,2.78   )
    b2 = 0

    C0 = 0
    C1 = 0

    alph1 = 2
    alph2 = -9
    omega = -9

    valid = T == 298.15

    return b0, b1, b2, C0, C1, alph1, alph2, omega, valid

# --- bC: calcium bisulfide ---------------------------------------------------

def bC_Ca_HS_HPM88(T, P):

    b0 = full_like(T,-1.05e-1)
    b1 = full_like(T, 3.43   )
    b2 = 0

    C0 = 0
    C1 = 0

    alph1 = 2
    alph2 = -9
    omega = -9

    valid = T == 298.15

    return b0, b1, b2, C0, C1, alph1, alph2, omega, valid

###############################################################################
# === HERSHEY ET AL 1988 ======================================================

#%%############################################################################
# === MARCHEMSPEC SPECIALS ====================================================
#
# These are functions used for testing within the MarChemSpec project

# For 298.15 K
def Aosm_MarChemSpec25(T):

    # Value from Pitzer (1991) Chapter 3 Table 1 (page 99)
    Aosm = 0.3915
    valid = T == 298.15

    return Aosm, valid

# For 278.15 K
def Aosm_MarChemSpec05(T):

    # Value from FastPitz
    Aosm = 0.3792
    valid = T == 298.15

    return Aosm, valid

# Following CRP94 but with a correction to match AW90
def Aosm_MarChemSpec(T):

    Aosm  = Aosm_CRP94(T)[0] + 2.99e-8
    valid = logical_and(T >= 234.15, T <= 373.15)

    return Aosm, valid

# --- theta: hydrogen sodium --------------------------------------------------

def theta_H_Na_MarChemSpec25(T, P):

    theta = 0.036
    valid = T == 298.15

    return theta, valid

# --- theta: hydrogen potassium -----------------------------------------------

def theta_H_K_MarChemSpec25(T, P):

    theta = 0.005
    valid = T == 298.15

    return theta, valid

# --- lambd: tris tris --------------------------------------------------------
#
# Temporary value from "MODEL PARAMETERS FOR TRIS Tests.docx" (2019-01-31)

def lambd_tris_tris_MarChemSpec25(T, P):

    lambd = -0.006392
    valid = T == 298.15

    return lambd, valid

# --- eta: tris sodium chloride -----------------------------------------------
#
# Temporary value from "MODEL PARAMETERS FOR TRIS Tests.docx" (2019-01-31)

def zeta_tris_Na_Cl_MarChemSpec25(T, P):

    zeta  = -0.003231
    valid = T == 298.15

    return zeta, valid

# --- mu: tris tris tris ------------------------------------------------------
#
# Temporary value from "MODEL PARAMETERS FOR TRIS Tests.docx" (2019-01-31)

def mu_tris_tris_tris_MarChemSpec25(T, P):

    mu    = 0.0009529
    valid = T == 298.15

    return mu, valid

# === MARCHEMSPEC SPECIALS ====================================================
###############################################################################<|MERGE_RESOLUTION|>--- conflicted
+++ resolved
@@ -1,15 +1,8 @@
 # pytzer: Pitzer model for chemical activities in aqueous solutions
 # Copyright (C) 2019  Matthew Paul Humphreys  (GNU GPLv3)
 
-<<<<<<< HEAD
 from autograd.numpy import array, exp, float_, full_like, log, \
                            logical_and, sqrt
-=======
-"""Evaluate Pitzer model coefficients from temperature and pressure."""
-
-from autograd.numpy import array, exp, float_, full, full_like, log, \
-                           logical_and, matmul, size, sqrt, zeros_like
->>>>>>> f2fccf47
 from autograd.numpy import abs as np_abs
 from .constants import Tzero
 from .tables import P91_Ch3_T12, P91_Ch3_T13_I, P91_Ch3_T13_II, \
